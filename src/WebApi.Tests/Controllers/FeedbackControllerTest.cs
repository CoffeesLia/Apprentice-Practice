--- conflicted
+++ resolved
@@ -1,4 +1,3 @@
-<<<<<<< HEAD
 ﻿//using AutoFixture;
 //using AutoMapper;
 //using Microsoft.AspNetCore.Mvc;
@@ -36,12 +35,21 @@
 //                .ForEach(b => _fixture.Behaviors.Remove(b));
 //            _fixture.Behaviors.Add(new OmitOnRecursionBehavior());
 //            _fixture.Customize<FeedbackDto>(c => c
+//                .With(dto => dto.Status, () => _fixture.Create<Stellantis.ProjectName.WebApi.Dto.FeedbackStatus>()));
+//            _fixture = new Fixture();
+//            _fixture.Behaviors
+//                .OfType<ThrowingRecursionBehavior>()
+//                .ToList()
+//                .ForEach(b => _fixture.Behaviors.Remove(b));
+//            _fixture.Behaviors.Add(new OmitOnRecursionBehavior());
+//            _fixture.Customize<FeedbackDto>(c => c
 //                .With(dto => dto.Status,
 //    _fixture.Customize<FeedbackDto>(c => c
 //        .With(dto => dto.Status,
 //              () => _fixture.Create<FeedbackStatus>()));
-//                      () => _fixture.Create<FeedbackStatus>().ToString()));
+//            () => _fixture.Create<FeedbackStatus>().ToString()));
 
+//            var feedbackDtoString = _fixture.Create<FeedbackDto>().ToString();
 
 //            _controller = new FeedbackController(_serviceMock.Object, mapper, localizerFactory);
 //        }
@@ -120,124 +128,4 @@
 //            Assert.IsType<NoContentResult>(result);
 //        }
 //    }
-//}
-=======
-﻿using AutoFixture;
-using AutoMapper;
-using Microsoft.AspNetCore.Mvc;
-using Moq;
-using Stellantis.ProjectName.Application.Models;
-using Stellantis.ProjectName.Application.Models.Filters;
-using Stellantis.ProjectName.Domain.Entities;
-using Stellantis.ProjectName.WebApi.Controllers;
-using Stellantis.ProjectName.WebApi.Dto;
-using Stellantis.ProjectName.WebApi.Dto.Filters;
-using Stellantis.ProjectName.WebApi.Mapper;
-using Stellantis.ProjectName.WebApi.ViewModels;
-using WebApi.Tests.Helpers;
-
-namespace WebApi.Tests.Controllers
-{
-    public class FeedbackControllerTest
-    {
-        private readonly Mock<IFeedbackService> _serviceMock;
-        private readonly FeedbackController _controller;
-        private readonly Fixture _fixture;
-
-        public FeedbackControllerTest()
-        {
-            _serviceMock = new Mock<IFeedbackService>();
-            MapperConfiguration mapperConfiguration = new(x => { x.AddProfile<AutoMapperProfile>(); });
-            IMapper mapper = mapperConfiguration.CreateMapper();
-            var localizerFactory = LocalizerFactorHelper.Create();
-
-            _fixture = new Fixture();
-            _fixture.Behaviors
-                .OfType<ThrowingRecursionBehavior>()
-                .ToList()
-                .ForEach(b => _fixture.Behaviors.Remove(b));
-            _fixture.Behaviors.Add(new OmitOnRecursionBehavior());
-            _fixture.Customize<FeedbackDto>(c => c
-                .With(dto => dto.Status, () => _fixture.Create<Stellantis.ProjectName.WebApi.Dto.FeedbackStatus>()));
-
-            var feedbackDtoString = _fixture.Create<FeedbackDto>().ToString();
-
-            _controller = new FeedbackController(_serviceMock.Object, mapper, localizerFactory);
-        }
-
-        [Fact]
-        public async Task CreateAsyncShouldReturnCreatedAtActionResult()
-        {
-            // Arrange
-            FeedbackDto feedbacksDto = _fixture.Create<FeedbackDto>();
-            _serviceMock.Setup(s => s.CreateAsync(It.IsAny<Feedback>())).ReturnsAsync(OperationResult.Complete());
-
-            // Act
-            IActionResult result = await _controller.CreateAsync(feedbacksDto);
-
-            // Assert
-            Assert.IsType<CreatedAtActionResult>(result);
-        }
-
-        [Fact]
-        public async Task GetAsyncShouldReturnIncidentVm()
-        {
-            // Arrange
-            Feedback feedbacks = _fixture.Create<Feedback>();
-            _serviceMock.Setup(s => s.GetItemAsync(It.IsAny<int>())).ReturnsAsync(feedbacks);
-
-            // Act
-            ActionResult<FeedbackVm> result = await _controller.GetAsync(feedbacks.Id);
-
-            // Assert
-            OkObjectResult okResult = Assert.IsType<OkObjectResult>(result.Result);
-            Assert.IsType<FeedbackVm>(okResult.Value);
-        }
-
-        [Fact]
-        public async Task GetListAsyncShouldReturnPagedResultVm()
-        {
-            // Arrange
-            FeedbackFilterDto filterDto = _fixture.Create<FeedbackFilterDto>();
-            PagedResult<Feedback> pagedResult = _fixture.Create<PagedResult<Feedback>>();
-            _serviceMock.Setup(s => s.GetListAsync(It.IsAny<FeedbackFilter>())).ReturnsAsync(pagedResult);
-
-            // Act
-            IActionResult result = await _controller.GetListAsync(filterDto);
-
-            // Assert
-            OkObjectResult okResult = Assert.IsType<OkObjectResult>(result);
-            Assert.IsType<PagedResultVm<FeedbackVm>>(okResult.Value);
-        }
-
-        [Fact]
-        public async Task UpdateAsyncShouldReturnOkResult()
-        {
-            // Arrange
-            int feedbacksId = _fixture.Create<int>();
-            FeedbackDto incidentDto = _fixture.Create<FeedbackDto>();
-            _serviceMock.Setup(s => s.UpdateAsync(It.IsAny<Feedback>())).ReturnsAsync(OperationResult.Complete());
-
-            // Act
-            IActionResult result = await _controller.UpdateAsync(feedbacksId, incidentDto);
-
-            // Assert
-            Assert.IsType<OkObjectResult>(result);
-        }
-
-        [Fact]
-        public async Task DeleteAsyncShouldReturnNoContentResult()
-        {
-            // Arrange
-            int id = _fixture.Create<int>();
-            _serviceMock.Setup(s => s.DeleteAsync(It.IsAny<int>())).ReturnsAsync(OperationResult.Complete());
-
-            // Act
-            IActionResult result = await _controller.DeleteAsync(id);
-
-            // Assert
-            Assert.IsType<NoContentResult>(result);
-        }
-    }
-}
->>>>>>> 3ddaf3a3
+//}