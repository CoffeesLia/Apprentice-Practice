--- conflicted
+++ resolved
@@ -11,12 +11,7 @@
         public DbSet<Squad> Squads { get; set; }
         public DbSet<Integration> Integrations { get; set; }
         public DbSet<ApplicationData> ApplicationDatas { get; set; }
-<<<<<<< HEAD
-        public DbSet<GitRepo> GitRepo { get; set; }
-        public DbSet<DataService> Services { get; set; }
-=======
         public DbSet<ServiceData> Services { get; set; }
->>>>>>> 0a1cf77a
 
         protected override void OnModelCreating(ModelBuilder modelBuilder)
         {
