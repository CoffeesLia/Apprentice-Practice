--- conflicted
+++ resolved
@@ -5,10 +5,6 @@
 {
     public class Context(DbContextOptions<Context> options) : DbContext(options)
     {
-<<<<<<< HEAD
-        public DbSet<Squad> Squads { get; set; }
-
-=======
         public Context(DbContextOptions<Context> options) : base(options)
         {
         }
@@ -16,7 +12,6 @@
         public DbSet<Squad> Squads { get; set; }
         public DbSet<Integration> Integration { get; set; }
             
->>>>>>> 8cae9628
         public DbSet<DataService> Services { get; set; }
 
         protected override void OnModelCreating(ModelBuilder modelBuilder)
