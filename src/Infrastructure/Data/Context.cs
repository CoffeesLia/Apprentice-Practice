﻿using Microsoft.EntityFrameworkCore;
using Stellantis.ProjectName.Domain.Entities;
using Stellantis.ProjectName.Domain.Entity;

namespace Stellantis.ProjectName.Infrastructure.Data
{
    public class Context : DbContext
    {
        public Context(DbContextOptions<Context> options) : base(options)
        {
        }

<<<<<<< HEAD
        public DbSet<Squad> Squads { get; set; }

=======
        public DbSet<EntitySquad> Squads { get; set; }
        public DbSet<Integration> Integration { get; set; }
            
>>>>>>> 3023dca7
        public DbSet<DataService> Services { get; set; }

        protected override void OnModelCreating(ModelBuilder modelBuilder)
        {
            ArgumentNullException.ThrowIfNull(modelBuilder);
            modelBuilder.HasDefaultSchema("dbo");
            modelBuilder.ApplyConfigurationsFromAssembly(GetType().Assembly);
            base.OnModelCreating(modelBuilder);
        }

        protected override void OnConfiguring(DbContextOptionsBuilder optionsBuilder)
        {
            ArgumentNullException.ThrowIfNull(optionsBuilder);
            base.OnConfiguring(optionsBuilder);
            optionsBuilder.EnableSensitiveDataLogging();
        }
    }
}
<|MERGE_RESOLUTION|>--- conflicted
+++ resolved
@@ -10,14 +10,8 @@
         {
         }
 
-<<<<<<< HEAD
-        public DbSet<Squad> Squads { get; set; }
+        public DbSet<EntitySquad> Squads { get; set; }
 
-=======
-        public DbSet<EntitySquad> Squads { get; set; }
-        public DbSet<Integration> Integration { get; set; }
-            
->>>>>>> 3023dca7
         public DbSet<DataService> Services { get; set; }
 
         protected override void OnModelCreating(ModelBuilder modelBuilder)
