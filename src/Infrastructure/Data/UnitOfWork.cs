using Microsoft.EntityFrameworkCore.Storage;
using Microsoft.Extensions.Localization;
using Stellantis.ProjectName.Application.Interfaces;
using Stellantis.ProjectName.Application.Interfaces.Repositories;
using Stellantis.ProjectName.Infrastructure.Data;
using Stellantis.ProjectName.Infrastructure.Data.Repositories;
using Stellantis.ProjectName.Infrastructure.Repositories;

namespace Stellantis.ProjectName.Infrastructure.Data
{
public class UnitOfWork(Context context) : IUnitOfWork
    {
        private IDbContextTransaction? _transaction;
<<<<<<< HEAD
        private readonly Context context = context;

        public IAreaRepository AreaRepository { get; } = new AreaRepository(context);
        public IIntegrationRepository IntegrationRepository { get; } = new IntegrationRepository(context);
        public IResponsibleRepository ResponsibleRepository { get; } = new ResponsibleRepository(context);
        public IApplicationDataRepository ApplicationDataRepository { get; } = new ApplicationDataRepository(context);
=======
        private IDataServiceRepository? _dataServiceRepository;
        private ISquadRepository? _squadRepository;
        public IAreaRepository AreaRepository => throw new NotImplementedException();
>>>>>>> dbcadf4e

        public IDataServiceRepository DataServiceRepository => throw new NotImplementedException();

        public ISquadRepository SquadRepository
        {
            get
            {
                return _squadRepository ??= new SquadRepository(context);
            }
        }

        public void BeginTransaction()
        {
            _transaction = context.Database.BeginTransaction();
        }

        public async Task CommitAsync()
        {
            try
            {
                if (_transaction != null)
                {
                    await _transaction.CommitAsync().ConfigureAwait(false);
                }
            }
            catch
            {
                if (_transaction != null)
                {
                    await _transaction.RollbackAsync().ConfigureAwait(false);
                }
                throw;
            }
        }

        internal void DisposeIt()
        {
            throw new NotImplementedException();
        }
    }
}<|MERGE_RESOLUTION|>--- conflicted
+++ resolved
@@ -11,28 +11,15 @@
 public class UnitOfWork(Context context) : IUnitOfWork
     {
         private IDbContextTransaction? _transaction;
-<<<<<<< HEAD
         private readonly Context context = context;
 
         public IAreaRepository AreaRepository { get; } = new AreaRepository(context);
         public IIntegrationRepository IntegrationRepository { get; } = new IntegrationRepository(context);
         public IResponsibleRepository ResponsibleRepository { get; } = new ResponsibleRepository(context);
         public IApplicationDataRepository ApplicationDataRepository { get; } = new ApplicationDataRepository(context);
-=======
-        private IDataServiceRepository? _dataServiceRepository;
-        private ISquadRepository? _squadRepository;
+        public ISquadRepository SquadRepository => throw new NotImplementedException();
         public IAreaRepository AreaRepository => throw new NotImplementedException();
->>>>>>> dbcadf4e
-
         public IDataServiceRepository DataServiceRepository => throw new NotImplementedException();
-
-        public ISquadRepository SquadRepository
-        {
-            get
-            {
-                return _squadRepository ??= new SquadRepository(context);
-            }
-        }
 
         public void BeginTransaction()
         {
