--- conflicted
+++ resolved
@@ -7,12 +7,7 @@
 
 namespace Stellantis.ProjectName.Infrastructure.Data
 {
-<<<<<<< HEAD
-    public class UnitOfWork(Context context) : IUnitOfWork
-=======
-<<<<<<< src/Infrastructure/Data/UnitOfWork.cs
-    public class UnitOfWork(Context context, IStringLocalizer<DataServiceRepository> localizer) : IUnitOfWork
->>>>>>> 20c4a4b4
+public class UnitOfWork(Context context) : IUnitOfWork
     {
         private IDbContextTransaction? _transaction;
         private readonly Context context = context;
