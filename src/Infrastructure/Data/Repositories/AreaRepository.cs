--- conflicted
+++ resolved
@@ -26,12 +26,11 @@
             return await Context.Set<Area>().FindAsync(id).ConfigureAwait(false);
         }
 
-        public async Task<PagedResult<Area>> GetListAsync(AreaFilter areaFilter)
+        public async Task<PagedResult<Area>> GetListAsync(AreaFilter filter)
         {
-            ArgumentNullException.ThrowIfNull(areaFilter);
-            areaFilter.Page = areaFilter.Page <= 0 ? 1 : areaFilter.Page;
+            ArgumentNullException.ThrowIfNull(filter);
+            filter.Page = filter.Page <= 0 ? 1 : filter.Page;
             IQueryable<Area> query = Context.Set<Area>();
-<<<<<<< HEAD
             if (filter.Id.HasValue)
             {
                 query = query.Where(a => a.Id == filter.Id);
@@ -41,16 +40,8 @@
             {
                 query = query.Where(a => a.Name.Contains(filter.Name, StringComparison.OrdinalIgnoreCase));
             }
-=======
-            if (areaFilter.Id.HasValue)
-                query = query.Where(a => a.Id == areaFilter.Id);
-            if (!string.IsNullOrEmpty(areaFilter.Name))
-                query = query.Where(a => a.Name.Contains(areaFilter.Name, StringComparison.OrdinalIgnoreCase));
 
-            return await GetListAsync ( page: areaFilter.Page, sort: areaFilter.Sort, sortDir: areaFilter.SortDir
-).ConfigureAwait(false);
->>>>>>> e3737334
-
+            return await base.GetListAsync(query, sort: filter.Sort, sortDir: filter.SortDir, page: filter.Page, pageSize: filter.PageSize).ConfigureAwait(false);
         }
 
         public async Task<bool> VerifyNameAlreadyExistsAsync(string name)
