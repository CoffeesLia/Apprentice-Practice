﻿using LinqKit;
using Microsoft.EntityFrameworkCore;
using Stellantis.ProjectName.Application.Interfaces.Repositories;
using Stellantis.ProjectName.Application.Models.Filters;
using Stellantis.ProjectName.Domain.Entities;
using AppDomain = Stellantis.ProjectName.Domain.Entities;

namespace Stellantis.ProjectName.Infrastructure.Data.Repositories
{
    public class FeedbackRepository(Context context)
        : RepositoryBase<Feedback, Context>(context), IFeedbackRepository
    {
        public async Task<Feedback?> GetByIdAsync(int id)
        {
            return await Context.Set<Feedback>().FindAsync(id).ConfigureAwait(false);
        }

        public async Task DeleteAsync(int id, bool saveChanges = true)
        {
            Feedback? entity = await GetByIdAsync(id).ConfigureAwait(false);
            if (entity != null)
            {
                Context.Set<Feedback>().Remove(entity);
                if (saveChanges)
                {
                    await SaveChangesAsync().ConfigureAwait(false);
                }
            }
        }

        public async Task<PagedResult<Feedback>> GetListAsync(FeedbackFilter filter)
        {
            ArgumentNullException.ThrowIfNull(filter);

            // Inicializa os filtros dinâmicos
            ExpressionStarter<Feedback> filters = PredicateBuilder.New<Feedback>(true);
            filter.Page = filter.Page <= 0 ? 1 : filter.Page;

            // Filtros existentes...
            if (filter.Id > 0)
                filters = filters.And(x => x.Id == filter.Id);
            if (!string.IsNullOrWhiteSpace(filter.Title))
                filters = filters.And(x => x.Title.Contains(filter.Title, StringComparison.OrdinalIgnoreCase));
            if (filter.ApplicationId > 0)
                filters = filters.And(x => x.ApplicationId == filter.ApplicationId);
            if (filter.MemberId > 0)
                filters = filters.And(x => x.Members.Any(m => m.Id == filter.MemberId));
            if (filter.Status.HasValue)
                filters = filters.And(x => x.Status == filter.Status.Value);

            // Busca paginada incluindo Application
            var pagedResult = await GetListAsync(
                filter: filters,
                page: filter.Page,
                sort: filter.Sort,
                sortDir: filter.SortDir,
                includeProperties: nameof(Feedback.Application)
            ).ConfigureAwait(false);

            // Preenche os membros do squad para cada incidente retornado
            var applicationIds = pagedResult.Result.Select(i => i.ApplicationId).Distinct().ToList();
            var applications = await Context.Applications
                .Where(a => applicationIds.Contains(a.Id))
                .ToListAsync();

            var squadIds = applications.Select(a => a.SquadId).Distinct().ToList();
            var squadMembers = await Context.Members
                .Where(m => squadIds.Contains(m.SquadId))
                .ToListAsync();

            foreach (var incident in pagedResult.Result)
            {
                var app = applications.FirstOrDefault(a => a.Id == incident.ApplicationId);
                if (app != null)
                {
                    incident.Members = [.. squadMembers.Where(m => m.SquadId == app.SquadId)];
                }
                else
                {
                    incident.Members = [];
                }
            }

            return pagedResult;
        }
<<<<<<< HEAD

        public async Task<Feedback?> GetByIdAsync(int id)
        {
            return await Context.Set<Feedback>().FindAsync(id).ConfigureAwait(false);
        }

        public async Task DeleteAsync(int id, bool saveChanges = true)
        {
            Feedback? entity = await GetByIdAsync(id).ConfigureAwait(false);
            if (entity != null)
            {
                Context.Set<Feedback>().Remove(entity);
                if (saveChanges)
                {
                    await SaveChangesAsync().ConfigureAwait(false);
                }
            }
        }

        // Implementação no FeedbackRepository
=======
        
>>>>>>> 279263eb
        public async Task<IEnumerable<Member>> GetMembersByApplicationIdAsync(int applicationId)
        {
            var application = await Context.Set<AppDomain.ApplicationData>()
                            .Include(a => a.Squads)
                    .ThenInclude(s => s.Members)
                .FirstOrDefaultAsync(a => a.Id == applicationId);

            if (application == null) return [];

            return application.Squads.Members?.Distinct().ToList() ?? Enumerable.Empty<Member>();
        }

<<<<<<< HEAD
        // Consulta todos os incidentes vinculados a uma aplicação específica.
=======
>>>>>>> 279263eb
        public async Task<IEnumerable<Feedback>> GetByApplicationIdAsync(int applicationId)
        {
            return await Context.Set<Feedback>()
                .Include(i => i.Members)
                .Where(i => i.ApplicationId == applicationId)
                .ToListAsync()
                .ConfigureAwait(false);
        }

        // Consulta todos os incidentes em que um membro está envolvido.
        public async Task<IEnumerable<Feedback>> GetByMemberIdAsync(int memberId)
        {
            return await Context.Set<Feedback>()
                .Include(i => i.Application)
                .Where(i => i.Members.Any(m => m.Id == memberId))
                .ToListAsync()
                .ConfigureAwait(false);
        }

        // Consulta todos os incidentes com um determinado status.
        public async Task<IEnumerable<Feedback>> GetByStatusAsync(FeedbackStatus status)
        {
            return await Context.Set<Feedback>()
                .Where(i => i.Status == status)
                .ToListAsync()
                .ConfigureAwait(false);
        }
    }
}<|MERGE_RESOLUTION|>--- conflicted
+++ resolved
@@ -32,81 +32,38 @@
         {
             ArgumentNullException.ThrowIfNull(filter);
 
-            // Inicializa os filtros dinâmicos
             ExpressionStarter<Feedback> filters = PredicateBuilder.New<Feedback>(true);
             filter.Page = filter.Page <= 0 ? 1 : filter.Page;
 
-            // Filtros existentes...
             if (filter.Id > 0)
+            {
                 filters = filters.And(x => x.Id == filter.Id);
+            }
             if (!string.IsNullOrWhiteSpace(filter.Title))
+            {
                 filters = filters.And(x => x.Title.Contains(filter.Title, StringComparison.OrdinalIgnoreCase));
+            }
             if (filter.ApplicationId > 0)
+            {
                 filters = filters.And(x => x.ApplicationId == filter.ApplicationId);
-            if (filter.MemberId > 0)
-                filters = filters.And(x => x.Members.Any(m => m.Id == filter.MemberId));
+            }
+            // Filtro por status
             if (filter.Status.HasValue)
+            {
                 filters = filters.And(x => x.Status == filter.Status.Value);
+            }
+            // Retorna a lista paginada com os filtros aplicados
+            var sortProperty = !string.IsNullOrWhiteSpace(filter.Sort) ? filter.Sort : nameof(Feedback.Id);
 
-            // Busca paginada incluindo Application
-            var pagedResult = await GetListAsync(
+            return await GetListAsync(
                 filter: filters,
                 page: filter.Page,
                 sort: filter.Sort,
                 sortDir: filter.SortDir,
                 includeProperties: nameof(Feedback.Application)
             ).ConfigureAwait(false);
-
-            // Preenche os membros do squad para cada incidente retornado
-            var applicationIds = pagedResult.Result.Select(i => i.ApplicationId).Distinct().ToList();
-            var applications = await Context.Applications
-                .Where(a => applicationIds.Contains(a.Id))
-                .ToListAsync();
-
-            var squadIds = applications.Select(a => a.SquadId).Distinct().ToList();
-            var squadMembers = await Context.Members
-                .Where(m => squadIds.Contains(m.SquadId))
-                .ToListAsync();
-
-            foreach (var incident in pagedResult.Result)
-            {
-                var app = applications.FirstOrDefault(a => a.Id == incident.ApplicationId);
-                if (app != null)
-                {
-                    incident.Members = [.. squadMembers.Where(m => m.SquadId == app.SquadId)];
-                }
-                else
-                {
-                    incident.Members = [];
-                }
-            }
-
-            return pagedResult;
         }
-<<<<<<< HEAD
-
-        public async Task<Feedback?> GetByIdAsync(int id)
-        {
-            return await Context.Set<Feedback>().FindAsync(id).ConfigureAwait(false);
-        }
-
-        public async Task DeleteAsync(int id, bool saveChanges = true)
-        {
-            Feedback? entity = await GetByIdAsync(id).ConfigureAwait(false);
-            if (entity != null)
-            {
-                Context.Set<Feedback>().Remove(entity);
-                if (saveChanges)
-                {
-                    await SaveChangesAsync().ConfigureAwait(false);
-                }
-            }
-        }
-
-        // Implementação no FeedbackRepository
-=======
         
->>>>>>> 279263eb
         public async Task<IEnumerable<Member>> GetMembersByApplicationIdAsync(int applicationId)
         {
             var application = await Context.Set<AppDomain.ApplicationData>()
@@ -114,15 +71,11 @@
                     .ThenInclude(s => s.Members)
                 .FirstOrDefaultAsync(a => a.Id == applicationId);
 
-            if (application == null) return [];
+            if (application == null) return Enumerable.Empty<Member>();
 
-            return application.Squads.Members?.Distinct().ToList() ?? Enumerable.Empty<Member>();
+            return application.Squads.Members?.Distinct() ?? Enumerable.Empty<Member>();
         }
 
-<<<<<<< HEAD
-        // Consulta todos os incidentes vinculados a uma aplicação específica.
-=======
->>>>>>> 279263eb
         public async Task<IEnumerable<Feedback>> GetByApplicationIdAsync(int applicationId)
         {
             return await Context.Set<Feedback>()
@@ -132,7 +85,7 @@
                 .ConfigureAwait(false);
         }
 
-        // Consulta todos os incidentes em que um membro está envolvido.
+        // Consulta todos os feedbackses em que um membro está envolvido.
         public async Task<IEnumerable<Feedback>> GetByMemberIdAsync(int memberId)
         {
             return await Context.Set<Feedback>()
@@ -142,11 +95,10 @@
                 .ConfigureAwait(false);
         }
 
-        // Consulta todos os incidentes com um determinado status.
-        public async Task<IEnumerable<Feedback>> GetByStatusAsync(FeedbackStatus status)
+        public async Task<IEnumerable<Feedback>> GetByStatusAsync(FeedbackStatus statusFeedbacks)
         {
             return await Context.Set<Feedback>()
-                .Where(i => i.Status == status)
+                .Where(i => i.Status == statusFeedbacks)
                 .ToListAsync()
                 .ConfigureAwait(false);
         }
