﻿using LinqKit;
using Microsoft.EntityFrameworkCore;
using Stellantis.ProjectName.Application.Interfaces.Repositories;
using Stellantis.ProjectName.Application.Models.Filters;
using Stellantis.ProjectName.Domain.Entities;

namespace Stellantis.ProjectName.Infrastructure.Data.Repositories
{
    public class ResponsibleRepository : RepositoryBase<Responsible, Context>, IResponsibleRepository
    {
        public ResponsibleRepository(Context context) : base(context)
        {
        }
        public async Task<PagedResult<Responsible>> GetListAsync(ResponsibleFilter responsibleFilter)
        {
            ArgumentNullException.ThrowIfNull(responsibleFilter);

            var filters = PredicateBuilder.New<Responsible>(true);
            responsibleFilter.Page = responsibleFilter.Page <= 0 ? 1 : responsibleFilter.Page;

            if (!string.IsNullOrWhiteSpace(responsibleFilter.Email))
                filters = filters.And(x => x.Email.Contains(responsibleFilter.Email));
            if (!string.IsNullOrWhiteSpace(responsibleFilter.Name))
                filters = filters.And(x => x.Name.Contains(responsibleFilter.Name));
            if (responsibleFilter.AreaId != 0)
                filters = filters.And(x => x.AreaId == responsibleFilter.AreaId);

<<<<<<< HEAD
            return await GetListAsync(filter: filters, page: responsibleFilter.Page, sort: responsibleFilter.Sort, sortDir: responsibleFilter.SortDir).ConfigureAwait(false);
=======
            return await GetListAsync(
                filter: filters,
                page: filter.Page,
                sort: filter.Sort,
                sortDir: filter.SortDir,
                includeProperties: nameof(Responsible.Area)
                ).ConfigureAwait(false);
>>>>>>> ec737625
        }
        public async Task<bool> VerifyEmailAlreadyExistsAsync(string email)
        {
            return await Context.Set<Responsible>().AnyAsync(r => r.Email == email).ConfigureAwait(false);
        }

        public async Task DeleteAsync(int id, bool saveChanges = true)
        {
            var entity = await GetByIdAsync(id).ConfigureAwait(false);
            if (entity != null)
            {
                Context.Set<Responsible>().Remove(entity);
                if (saveChanges)
                {
                    await SaveChangesAsync().ConfigureAwait(false);
                }
            }
        }

        public async Task<Responsible?> GetByIdAsync(int id)
        {
            return await Context.Set<Responsible>().FindAsync(id).ConfigureAwait(false);
        }


    }
}<|MERGE_RESOLUTION|>--- conflicted
+++ resolved
@@ -25,18 +25,14 @@
             if (responsibleFilter.AreaId != 0)
                 filters = filters.And(x => x.AreaId == responsibleFilter.AreaId);
 
-<<<<<<< HEAD
-            return await GetListAsync(filter: filters, page: responsibleFilter.Page, sort: responsibleFilter.Sort, sortDir: responsibleFilter.SortDir).ConfigureAwait(false);
-=======
-            return await GetListAsync(
-                filter: filters,
-                page: filter.Page,
-                sort: filter.Sort,
-                sortDir: filter.SortDir,
+            return await GetListAsync(filter: filters,
+                page: responsibleFilter.Page, 
+                sort: responsibleFilter.Sort, 
+                sortDir: responsibleFilter.SortDir,
                 includeProperties: nameof(Responsible.Area)
                 ).ConfigureAwait(false);
->>>>>>> ec737625
         }
+
         public async Task<bool> VerifyEmailAlreadyExistsAsync(string email)
         {
             return await Context.Set<Responsible>().AnyAsync(r => r.Email == email).ConfigureAwait(false);
