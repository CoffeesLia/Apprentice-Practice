--- conflicted
+++ resolved
@@ -16,22 +16,6 @@
                 .Include(i => i.Application)
                 .FirstOrDefaultAsync(i => i.Id == id)
                 .ConfigureAwait(false);
-<<<<<<< HEAD
-        }
-
-        public async Task DeleteAsync(int id, bool saveChanges = true)
-        {
-            Incident? entity = await GetByIdAsync(id).ConfigureAwait(false);
-            if (entity != null)
-            {
-                Context.Set<Incident>().Remove(entity);
-                if (saveChanges)
-                {
-                    await SaveChangesAsync().ConfigureAwait(false);
-                }
-            }
-=======
->>>>>>> ca52d92e
         }
 
         public async Task<PagedResult<Incident>> GetListAsync(IncidentFilter filter)
@@ -49,11 +33,6 @@
                 filters = filters.And(x => x.Title.Contains(filter.Title, StringComparison.OrdinalIgnoreCase));
             if (filter.ApplicationId > 0)
                 filters = filters.And(x => x.ApplicationId == filter.ApplicationId);
-<<<<<<< HEAD
-=======
-            if (filter.MemberIds is { Count: > 0 })
-                filters = filters.And(x => x.Members.Any(m => filter.MemberIds.Contains(m.Id)));
->>>>>>> ca52d92e
             if (filter.Status.HasValue)
                 filters = filters.And(x => x.Status == filter.Status.Value);
 
