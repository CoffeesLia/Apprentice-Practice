--- conflicted
+++ resolved
@@ -9,11 +9,7 @@
     {
         public void Configure(EntityTypeBuilder<EntitySquad> builder)
         {
-<<<<<<< HEAD
-            builder.HasKey(s => s.Id);
-=======
             builder.HasKey(s => s.Id); 
->>>>>>> ee4e20ad
 
             builder.Property(s => s.Name)
                 .IsRequired()
