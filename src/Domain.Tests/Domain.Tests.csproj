--- conflicted
+++ resolved
@@ -27,7 +27,7 @@
   </ItemGroup>
 
   <ItemGroup>
-<<<<<<< HEAD
+
     <PackageReference Include="coverlet.collector" Version="6.0.4">
       <PrivateAssets>all</PrivateAssets>
       <IncludeAssets>runtime; build; native; contentfiles; analyzers; buildtransitive</IncludeAssets>
@@ -40,12 +40,7 @@
       <PrivateAssets>all</PrivateAssets>
       <IncludeAssets>runtime; build; native; contentfiles; analyzers; buildtransitive</IncludeAssets>
     </PackageReference>
-=======
-    <PackageReference Include="coverlet.collector" Version="6.0.0" />
-    <PackageReference Include="Microsoft.NET.Test.Sdk" Version="17.8.0" />
-    <PackageReference Include="xunit" Version="2.5.3" />
-    <PackageReference Include="xunit.runner.visualstudio" Version="2.5.3" />
->>>>>>> ece1ee45
+
   </ItemGroup>
 
   <ItemGroup>
