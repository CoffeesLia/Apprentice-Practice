namespace Stellantis.ProjectName.Domain.Entities
{
    public class ApplicationData(string name) : EntityBase
    {
        public string? Name { get; set; } = name;
        public int AreaId { get; set; }
<<<<<<< HEAD
        public virtual Area Area { get; }
=======
        public Area Area { get; set; }
>>>>>>> 5d554f9c
        public ICollection<Integration> Integration { get; } = [];
        public int ResponsibleId { get; set; }
        public string? Description { get; set; }
        public required string ProductOwner { get; set; }
        public required string ConfigurationItem { get; set; }
        public bool External { get; set; }

    }

}<|MERGE_RESOLUTION|>--- conflicted
+++ resolved
@@ -4,11 +4,7 @@
     {
         public string? Name { get; set; } = name;
         public int AreaId { get; set; }
-<<<<<<< HEAD
-        public virtual Area Area { get; }
-=======
         public Area Area { get; set; }
->>>>>>> 5d554f9c
         public ICollection<Integration> Integration { get; } = [];
         public int ResponsibleId { get; set; }
         public string? Description { get; set; }
