--- conflicted
+++ resolved
@@ -11,11 +11,8 @@
         public required string ProductOwner { get; set; }
         public required string ConfigurationItem { get; set; }
         public bool External { get; set; }
-<<<<<<< HEAD
         public ICollection<Squad> Squads { get; set; } = new List<Squad>();
-=======
         public ICollection<DocumentData> Documents { get; } = [];
->>>>>>> 4f120774
 
 
     }
