--- conflicted
+++ resolved
@@ -1,3 +1,4 @@
+
 namespace Stellantis.ProjectName.Domain.Entities
 {
     public class ApplicationData(string name) : EntityBase
@@ -10,16 +11,10 @@
         public string? Description { get; set; }
         public required string ProductOwner { get; set; }
         public required string ConfigurationItem { get; set; }
-        public int SquadId { get; set; }   
+        public int SquadId { get; set; }
         public bool External { get; set; }
-<<<<<<< HEAD
-        public ICollection<Squad> Squads { get; } = [];
+        public Squad Squads { get; set; }
         public ICollection<Repo> Repos { get; } = [];
-=======
-        public Squad Squads { get; set; }
->>>>>>> 3ddaf3a3
         public ICollection<DocumentData> Documents { get; } = [];
-
-
     }
 }