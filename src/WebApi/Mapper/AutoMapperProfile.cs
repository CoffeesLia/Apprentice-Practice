--- conflicted
+++ resolved
@@ -50,10 +50,7 @@
             CreateMap<Responsible, ResponsibleVm>()
                 .ForMember(dest => dest.Area, opt => opt.MapFrom(src => src.Area));
 
-<<<<<<< HEAD
-=======
 
->>>>>>> b8e5e90f
             CreateMap<ResponsibleFilterDto, ResponsibleFilter>();
 
             CreateMap<ServiceDataDto, ServiceData>()
