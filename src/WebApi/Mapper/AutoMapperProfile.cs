﻿using AutoMapper;
using Stellantis.ProjectName.Application.Models.Filters;
using Stellantis.ProjectName.Domain.Entities;
using Stellantis.ProjectName.WebApi.Dto;
using Stellantis.ProjectName.WebApi.Dto.Filters;
using Stellantis.ProjectName.WebApi.ViewModels;

namespace Stellantis.ProjectName.WebApi.Mapper
{
    internal class AutoMapperProfile : Profile
    {
        public AutoMapperProfile()
        {
            CreateMap(typeof(PagedResult<>), typeof(PagedResultVm<>));
            CreateMap<ApplicationDataDto, ApplicationData>()
                .ForMember(x => x.Repos, opt => opt.Ignore())
                .ForMember(x => x.Id, x => x.Ignore())
                .ForMember(x => x.Area, opt => opt.Ignore())
                .ForMember(dest => dest.Documents, opt => opt.Ignore())
                .ForMember(x => x.Integration, opt => opt.Ignore())
                .ForMember(x => x.Responsible, opt => opt.Ignore())
                .ForMember(x => x.Description, opt => opt.MapFrom(src => src.Description))
                .ForMember(x => x.ConfigurationItem, opt => opt.MapFrom(src => src.ConfigurationItem))
                .ForMember(x => x.External, opt => opt.MapFrom(src => src.External))
                .ForMember(x => x.ResponsibleId, opt => opt.MapFrom(src => src.ResponsibleId))
                .ForMember(dest => dest.Squads, opt => opt.Ignore());


            CreateMap<ApplicationData, ApplicationVm>()
                .ForMember(dest => dest.Squads, opt => opt.MapFrom(src => src.Squads))
                .ForMember(dest => dest.Responsible, opt => opt.MapFrom(src => src.Responsible))
                .ForMember(dest => dest.Area, opt => opt.MapFrom(src => src.Area))
                .ForMember(dest => dest.Description, opt => opt.MapFrom(src => src.Description))
                .ForMember(dest => dest.ConfigurationItem, opt => opt.MapFrom(src => src.ConfigurationItem))
                .ForMember(dest => dest.External, opt => opt.MapFrom(src => src.External));

            CreateMap<ApplicationDataFilterDto, ApplicationFilter>()
                .ForMember(x => x.SquadId, opt => opt.MapFrom(src => src.SquadId))
                .ForMember(x => x.AreaId, opt => opt.MapFrom(src => src.AreaId))
                .ForMember(x => x.ResponsibleId, opt => opt.MapFrom(src => src.ResponsibleId))
                .ForMember(x => x.External, opt => opt.MapFrom(src => src.External));

            CreateMap<AreaDto, Area>()
                 .ForMember(x => x.Id, x => x.Ignore())
                .ForMember(dest => dest.Name, opt => opt.MapFrom(src => src.Name))
                .ForMember(dest => dest.Applications, opt => opt.Ignore())
                .ForMember(dest => dest.Responsibles, opt => opt.Ignore());
            CreateMap<Area, AreaVm>()
               .ForMember(x => x.Applications, x => x.Ignore());
            CreateMap<AreaFilterDto, AreaFilter>();


            CreateMap<ResponsibleDto, Responsible>()
            .ForMember(x => x.Id, x => x.Ignore())
            .ForMember(x => x.AreaId, opt => opt.MapFrom(src => src.AreaId))
            .ForMember(x => x.Area, opt => opt.Ignore());
            CreateMap<Responsible, ResponsibleVm>()
            .ForMember(dest => dest.Area, opt => opt.MapFrom(src => src.Area));

            CreateMap<ResponsibleFilterDto, ResponsibleFilter>();

            CreateMap<ServiceDataDto, ServiceData>()
                .ForMember(dest => dest.Id, opt => opt.Ignore())
                .ForMember(dest => dest.Name, opt => opt.MapFrom(src => src.Name))
                .ForMember(dest => dest.Description, opt => opt.MapFrom(src => src.Description));
            CreateMap<ServiceData, ServiceDataVm>().ReverseMap()
                .ForMember(dest => dest.Id, opt => opt.MapFrom(src => src.Id))
                .ForMember(dest => dest.Name, opt => opt.MapFrom(src => src.Name))
                .ForMember(dest => dest.Description, opt => opt.MapFrom(src => src.Description));
            CreateMap<ServiceDataFilterDto, ServiceDataFilter>()
                .ForMember(dest => dest.Id, opt => opt.MapFrom(src => src.Id))
                .ForMember(dest => dest.Name, opt => opt.MapFrom(src => src.Name))
                .ForMember(dest => dest.Description, opt => opt.MapFrom(src => src.Description));
            CreateMap<PagedResult<ServiceData>, PagedResultVm<ServiceDataVm>>();


            CreateMap<FeedbackDto, Feedback>()
                .ForMember(dest => dest.Id, opt => opt.Ignore())
                .ForMember(dest => dest.Application, opt => opt.Ignore())
                .ForMember(dest => dest.CreatedAt, opt => opt.Ignore())
                .ForMember(dest => dest.ClosedAt, opt => opt.Ignore())
                .ForMember(dest => dest.Members, opt => opt.MapFrom(src =>
                    src.MemberId != null
                        ? src.MemberId.Select(id => new Member
                        {
                            Id = id,
                            Name = string.Empty,
                            Role = string.Empty,
                            Email = string.Empty,
                            Cost = 0,
                            SquadId = 0
                        }).ToList()
                        : new List<Member>()
                ));
            CreateMap<Feedback, FeedbackVm>()
                .ForMember(dest => dest.Status, opt => opt.MapFrom(src => (int)src.Status))
                .ForMember(dest => dest.Application, opt => opt.MapFrom(src => src.Application))
                .ForMember(dest => dest.Members, opt => opt.MapFrom(src => src.Members));

            CreateMap<FeedbackFilterDto, FeedbackFilter>()
                .ForMember(dest => dest.Status, opt => opt.MapFrom(src => src.Status.ToString()))
                .ForMember(dest => dest.MemberId, opt => opt.MapFrom(src => src.MemberId))
                .ForMember(dest => dest.Id, opt => opt.MapFrom(src => src.Id));
            CreateMap<PagedResult<Feedback>, PagedResultVm<FeedbackVm>>();
        

        CreateMap<IntegrationFilterDto, IntegrationFilter>()
            .ForMember(x => x.Name, opt => opt.MapFrom(src => src.Name))
            .ForMember(dest => dest.ApplicationDataId, opt => opt.MapFrom(src => src.ApplicationDataId));

            CreateMap<IntegrationDto, Integration>()
            .ForMember(x => x.Id, x => x.Ignore())
            .ForMember(dest => dest.Name, opt => opt.MapFrom(src => src.Name))
            .ForMember(dest => dest.Description, opt => opt.MapFrom(src => src.Description))
            .ForMember(dest => dest.ApplicationDataId, opt => opt.MapFrom(src => src.ApplicationDataId))
            .ForMember(dest => dest.ApplicationData, opt => opt.Ignore());

            CreateMap<Integration, IntegrationVm>()
               .ForMember(dest => dest.Id, opt => opt.MapFrom(src => src.Id))
               .ForMember(dest => dest.Name, opt => opt.MapFrom(src => src.Name))
               .ForMember(dest => dest.Description, opt => opt.MapFrom(src => src.Description))
               .ForMember(dest => dest.ApplicationDataId, opt => opt.MapFrom(src => src.ApplicationDataId));

            CreateMap<PagedResult<Integration>, PagedResultVm<IntegrationVm>>()
                .ForMember(dest => dest.Result, opt => opt.MapFrom(src => src.Result))
                .ForMember(dest => dest.Total, opt => opt.MapFrom(src => src.Total))
                .ForMember(dest => dest.Page, opt => opt.MapFrom(src => src.Page))
                .ForMember(dest => dest.PageSize, opt => opt.MapFrom(src => src.PageSize));

            CreateMap<SquadDto, Squad>()
            .ForMember(x => x.Id, x => x.Ignore())
            .ForMember(x => x.Description, opt => opt.MapFrom(src => src.Description))
            .ForMember(x => x.Name, opt => opt.MapFrom(src => src.Name))
            .ForMember(x => x.Cost, x => x.Ignore())
            .ForMember(x => x.Members, x => x.Ignore());

            CreateMap<PagedResult<Squad>, PagedResultVm<SquadVm>>();
            CreateMap<Squad, SquadVm>()
               .ForMember(dest => dest.Name, opt => opt.MapFrom(src => src.Name))
               .ForMember(dest => dest.Description, opt => opt.MapFrom(src => src.Description))
               .ForMember(dest => dest.Id, opt => opt.MapFrom(src => src.Id))
               .ForMember(dest => dest.Cost, opt => opt.MapFrom(src => src.Members != null ? src.Members.Sum(m => m.Cost) : 0))
               .ForMember(dest => dest.Cost, opt => opt.MapFrom(src => src.Cost ?? 0));
            CreateMap<SquadFilterDto, SquadFilter>()
              .ForMember(dest => dest.Name, opt => opt.MapFrom(src => src.Name))
              .ForMember(dest => dest.Description, opt => opt.MapFrom(src => src.Description))
              .ForMember(dest => dest.Id, opt => opt.MapFrom(src => src.Id));

            CreateMap<RepoDto, Repo>()
                .ForMember(dest => dest.Id, opt => opt.Ignore())
                .ForMember(dest => dest.ApplicationData, opt => opt.Ignore())
                .ForMember(x => x.Url, opt => opt.MapFrom(src => src.Url));

            CreateMap<Repo, RepoVm>()
                .ForMember(dest => dest.ApplicationData, opt => opt.MapFrom(src => src.ApplicationData))
                .ForMember(dest => dest.Name, opt => opt.MapFrom(src => src.Name))
                .ForMember(x => x.Url, opt => opt.MapFrom(src => src.Url));

            CreateMap<RepoFilterDto, RepoFilter>()
                .ForMember(x => x.Url, opt => opt.MapFrom(src => src.Url))
                .ForMember(x => x.Name, opt => opt.MapFrom(src => src.Name))
                .ForMember(x => x.ApplicationId, opt => opt.MapFrom(src => src.ApplicationId));


            CreateMap<MemberDto, Member>()
               .ForMember(dest => dest.Id, opt => opt.Ignore())
               .ForMember(dest => dest.Name, opt => opt.MapFrom(src => src.Name))
               .ForMember(dest => dest.Role, opt => opt.MapFrom(src => src.Role))
               .ForMember(dest => dest.Email, opt => opt.MapFrom(src => src.Email))
               .ForMember(dest => dest.Cost, opt => opt.MapFrom(src => src.Cost))
               .ForMember(dest => dest.SquadId, opt => opt.MapFrom(src => src.SquadId))
                .ForMember(dest => dest.Squads, opt => opt.Ignore());

            CreateMap<Member, MemberVm>().ReverseMap()
               .ForMember(dest => dest.Id, opt => opt.MapFrom(src => src.Id))
               .ForMember(dest => dest.Name, opt => opt.MapFrom(src => src.Name))
               .ForMember(dest => dest.Role, opt => opt.MapFrom(src => src.Role))
               .ForMember(dest => dest.Email, opt => opt.MapFrom(src => src.Email))
               .ForMember(dest => dest.Cost, opt => opt.MapFrom(src => src.Cost))
               .ForMember(dest => dest.SquadId, opt => opt.MapFrom(src => src.SquadId))
               .ForMember(dest => dest.Squads, opt => opt.MapFrom(src => src.Squads));


            CreateMap<MemberFilterDto, MemberFilter>()
               .ForMember(dest => dest.Id, opt => opt.MapFrom(src => src.Id))
               .ForMember(dest => dest.Name, opt => opt.MapFrom(src => src.Name))
               .ForMember(dest => dest.Role, opt => opt.MapFrom(src => src.Role))
               .ForMember(dest => dest.Email, opt => opt.MapFrom(src => src.Email))
               .ForMember(dest => dest.Cost, opt => opt.MapFrom(src => src.Cost))
               .ForMember(dest => dest.SquadId, opt => opt.MapFrom(src => src.SquadId));

            CreateMap<PagedResult<Member>, PagedResultVm<MemberVm>>();

            CreateMap<DocumentDto, DocumentData>()
                .ForMember(dest => dest.Id, opt => opt.Ignore())
                .ForMember(dest => dest.ApplicationData, opt => opt.Ignore())
                .ForMember(x => x.Url, opt => opt.MapFrom(src => src.Url));

            CreateMap<DocumentData, DocumentVm>()
                .ForMember(dest => dest.ApplicationData, opt => opt.MapFrom(src => src.ApplicationData))
                .ForMember(dest => dest.Name, opt => opt.MapFrom(src => src.Name))
                .ForMember(x => x.Url, opt => opt.MapFrom(src => src.Url));

            CreateMap<DocumentDataFilterDto, DocumentDataFilter>()
                .ForMember(x => x.Url, opt => opt.MapFrom(src => src.Url))
                .ForMember(x => x.Name, opt => opt.MapFrom(src => src.Name))
                .ForMember(x => x.ApplicationId, opt => opt.MapFrom(src => src.ApplicationId));

            CreateMap<ManagerDto, Manager>()
                .ForMember(dest => dest.Id, opt => opt.Ignore())
                .ForMember(dest => dest.Name, opt => opt.MapFrom(src => src.Name))
                .ForMember(dest => dest.Email, opt => opt.MapFrom(src => src.Email));
            CreateMap<Manager, ManagerVm>().ReverseMap()
                .ForMember(dest => dest.Id, opt => opt.MapFrom(src => src.Id))
                .ForMember(dest => dest.Name, opt => opt.MapFrom(src => src.Name))
                .ForMember(dest => dest.Email, opt => opt.MapFrom(src => src.Email));
            CreateMap<ManagerFilterDto, ManagerFilter>()
                .ForMember(dest => dest.Id, opt => opt.MapFrom(src => src.Id))
                .ForMember(dest => dest.Name, opt => opt.MapFrom(src => src.Name))
                .ForMember(dest => dest.Email, opt => opt.MapFrom(src => src.Email));
            CreateMap<PagedResult<Manager>, PagedResultVm<ManagerVm>>();

<<<<<<< HEAD
            CreateMap<KnowledgeDto, Knowledge>()
                .ForMember(dest => dest.Id, opt => opt.Ignore())
                .ForMember(dest => dest.Member, opt => opt.Ignore())
                .ForMember(dest => dest.Application, opt => opt.Ignore());
            CreateMap<Knowledge, KnowledgeVm>();
            CreateMap<KnowledgeFilterDto, KnowledgeFilter>();

=======
            CreateMap<IncidentDto, Incident>()
                .ForMember(dest => dest.Id, opt => opt.Ignore())
                .ForMember(dest => dest.Application, opt => opt.Ignore())
                .ForMember(dest => dest.CreatedAt, opt => opt.Ignore())
                .ForMember(dest => dest.ClosedAt, opt => opt.Ignore())
                .ForMember(dest => dest.Members, opt => opt.MapFrom(src =>
                    src.MemberIds != null
                        ? src.MemberIds.Select(id => new Member
                        {
                            Id = id,
                            Name = string.Empty,
                            Role = string.Empty,
                            Email = string.Empty,
                            Cost = 0,
                            SquadId = 0
                        }).ToList()
                        : new List<Member>()
                ));
            CreateMap<Incident, IncidentVm>()
                .ForMember(dest => dest.Status, opt => opt.MapFrom(src => (int)src.Status))
                .ForMember(dest => dest.Application, opt => opt.MapFrom(src => src.Application))
                .ForMember(dest => dest.Members, opt => opt.MapFrom(src => src.Members));

            CreateMap<IncidentFilterDto, IncidentFilter>()
                .ForMember(dest => dest.Status, opt => opt.MapFrom(src => src.Status.ToString()))
                .ForMember(dest => dest.MemberIds, opt => opt.MapFrom(src => src.MemberIds))
                .ForMember(dest => dest.Id, opt => opt.MapFrom(src => src.Id));
            CreateMap<PagedResult<Incident>, PagedResultVm<IncidentVm>>();
>>>>>>> 26248a11
        }
    }
}<|MERGE_RESOLUTION|>--- conflicted
+++ resolved
@@ -23,7 +23,7 @@
                 .ForMember(x => x.ConfigurationItem, opt => opt.MapFrom(src => src.ConfigurationItem))
                 .ForMember(x => x.External, opt => opt.MapFrom(src => src.External))
                 .ForMember(x => x.ResponsibleId, opt => opt.MapFrom(src => src.ResponsibleId))
-                .ForMember(dest => dest.Squads, opt => opt.Ignore());
+                .ForMember(dest => dest.Squads, opt => opt.Ignore())
 
 
             CreateMap<ApplicationData, ApplicationVm>()
@@ -89,6 +89,7 @@
                             Email = string.Empty,
                             Cost = 0,
                             SquadId = 0
+                            Knowledges = new List<Knowledge>()
                         }).ToList()
                         : new List<Member>()
                 ));
@@ -102,11 +103,11 @@
                 .ForMember(dest => dest.MemberId, opt => opt.MapFrom(src => src.MemberId))
                 .ForMember(dest => dest.Id, opt => opt.MapFrom(src => src.Id));
             CreateMap<PagedResult<Feedback>, PagedResultVm<FeedbackVm>>();
-        
-
-        CreateMap<IntegrationFilterDto, IntegrationFilter>()
-            .ForMember(x => x.Name, opt => opt.MapFrom(src => src.Name))
-            .ForMember(dest => dest.ApplicationDataId, opt => opt.MapFrom(src => src.ApplicationDataId));
+
+
+            CreateMap<IntegrationFilterDto, IntegrationFilter>()
+                .ForMember(x => x.Name, opt => opt.MapFrom(src => src.Name))
+                .ForMember(dest => dest.ApplicationDataId, opt => opt.MapFrom(src => src.ApplicationDataId));
 
             CreateMap<IntegrationDto, Integration>()
             .ForMember(x => x.Id, x => x.Ignore())
@@ -132,7 +133,8 @@
             .ForMember(x => x.Description, opt => opt.MapFrom(src => src.Description))
             .ForMember(x => x.Name, opt => opt.MapFrom(src => src.Name))
             .ForMember(x => x.Cost, x => x.Ignore())
-            .ForMember(x => x.Members, x => x.Ignore());
+            .ForMember(x => x.Members, x => x.Ignore())
+            .ForMember(dest => dest.Applications, opt => opt.Ignore()); 
 
             CreateMap<PagedResult<Squad>, PagedResultVm<SquadVm>>();
             CreateMap<Squad, SquadVm>()
@@ -169,7 +171,8 @@
                .ForMember(dest => dest.Email, opt => opt.MapFrom(src => src.Email))
                .ForMember(dest => dest.Cost, opt => opt.MapFrom(src => src.Cost))
                .ForMember(dest => dest.SquadId, opt => opt.MapFrom(src => src.SquadId))
-                .ForMember(dest => dest.Squads, opt => opt.Ignore());
+               .ForMember(dest => dest.Squads, opt => opt.Ignore())
+               .ForMember(dest => dest.Knowledges, opt => opt.Ignore());
 
             CreateMap<Member, MemberVm>().ReverseMap()
                .ForMember(dest => dest.Id, opt => opt.MapFrom(src => src.Id))
@@ -220,15 +223,6 @@
                 .ForMember(dest => dest.Email, opt => opt.MapFrom(src => src.Email));
             CreateMap<PagedResult<Manager>, PagedResultVm<ManagerVm>>();
 
-<<<<<<< HEAD
-            CreateMap<KnowledgeDto, Knowledge>()
-                .ForMember(dest => dest.Id, opt => opt.Ignore())
-                .ForMember(dest => dest.Member, opt => opt.Ignore())
-                .ForMember(dest => dest.Application, opt => opt.Ignore());
-            CreateMap<Knowledge, KnowledgeVm>();
-            CreateMap<KnowledgeFilterDto, KnowledgeFilter>();
-
-=======
             CreateMap<IncidentDto, Incident>()
                 .ForMember(dest => dest.Id, opt => opt.Ignore())
                 .ForMember(dest => dest.Application, opt => opt.Ignore())
@@ -244,6 +238,7 @@
                             Email = string.Empty,
                             Cost = 0,
                             SquadId = 0
+                            Knowledges = new List<Knowledge>()
                         }).ToList()
                         : new List<Member>()
                 ));
@@ -257,7 +252,19 @@
                 .ForMember(dest => dest.MemberIds, opt => opt.MapFrom(src => src.MemberIds))
                 .ForMember(dest => dest.Id, opt => opt.MapFrom(src => src.Id));
             CreateMap<PagedResult<Incident>, PagedResultVm<IncidentVm>>();
->>>>>>> 26248a11
+
+            CreateMap<KnowledgeDto, Knowledge>()
+                .ForMember(dest => dest.Id, opt => opt.Ignore())
+                .ForMember(dest => dest.Member, opt => opt.Ignore())
+                .ForMember(dest => dest.Application, opt => opt.Ignore());
+                .ForMember(dest => dest.SquadIdAtAssociationTime, opt => opt.MapFrom(src => src.SquadIdAtAssociationTime));
+            CreateMap<Knowledge, KnowledgeVm>()
+                .ForMember(dest => dest.MemberName, opt => opt.MapFrom(src => src.Member != null ? src.Member.Name : string.Empty))
+                .ForMember(dest => dest.ApplicationName, opt => opt.MapFrom(src => src.Application != null ? src.Application.Name : string.Empty))
+                .ForMember(dest => dest.SquadName, opt => opt.Ignore());
+            CreateMap<KnowledgeFilterDto, KnowledgeFilter>();
+                .ForMember(dest => dest.SquadId, opt => opt.MapFrom(src => src.SquadId));
+
         }
     }
-}+}
