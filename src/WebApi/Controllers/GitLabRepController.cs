--- conflicted
+++ resolved
@@ -44,11 +44,7 @@
         }
 
         [HttpPut("{id}")]
-<<<<<<< HEAD
-        public async Task<IActionResult> Update(int id, [FromBody] EntityGitLabRep updatedRepo)
-=======
         public async Task<IActionResult> Update(int id, [FromBody] EntityGitLabRepository updatedRepo)
->>>>>>> b247b3b8
         {
             updatedRepo.Id = id;
             var result = await _gitLabRepositoryService.UpdateAsync(updatedRepo).ConfigureAwait(false);
@@ -86,11 +82,7 @@
         }
 
         [HttpGet("async")]
-<<<<<<< HEAD
-        public IAsyncEnumerable<EntityGitLabRep> ListRepositories()
-=======
         public IAsyncEnumerable<EntityGitLabRepository> ListRepositories()
->>>>>>> b247b3b8
         {
             return _gitLabRepositoryService.ListRepositories();
         }
