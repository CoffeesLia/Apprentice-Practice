--- conflicted
+++ resolved
@@ -1,4 +1,4 @@
-﻿using AutoMapper;
+using AutoMapper;
 using Microsoft.AspNetCore.Authorization;
 using Microsoft.AspNetCore.Mvc;
 using Microsoft.Extensions.Localization;
@@ -38,11 +38,9 @@
 
             return result.Status switch
             {
-<<<<<<< HEAD
+
                 OperationStatus.Success => CreatedAtAction(HttpMethods.Get, new { id = item!.Id }, Mapper.Map<TEntityVm>(item)),
-=======
                 OperationStatus.Success => CreatedAtAction(HttpMethod.Get.Method, new { id = item!.Id} , Mapper.Map<TEntityVm>(item)),
->>>>>>> 607bdcb6
                 OperationStatus.Conflict => Conflict(result),
                 OperationStatus.InvalidData => UnprocessableEntity(result),
                 _ => BadRequest(result)
