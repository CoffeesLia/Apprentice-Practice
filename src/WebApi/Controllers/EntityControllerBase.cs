using AutoMapper;
using Microsoft.AspNetCore.Authorization;
using Microsoft.AspNetCore.Mvc;
using Microsoft.Extensions.Localization;
using Stellantis.ProjectName.Application.Interfaces.Services;
using Stellantis.ProjectName.Application.Models;
using Stellantis.ProjectName.Domain.Entities;
using Stellantis.ProjectName.WebApi.Dto;
using Stellantis.ProjectName.WebApi.Resources;
using Stellantis.ProjectName.WebApi.ViewModels;

namespace Stellantis.ProjectName.WebApi.Controllers
{
    [ApiController]
    [Authorize]
    public abstract class EntityControllerBase<TEntity, TEntityDto> : ControllerBase
        where TEntity : EntityBase
        where TEntityDto : class
    {
        protected virtual IEntityServiceBase<TEntity> Service { get; }
        protected IMapper Mapper { get; }
        protected IStringLocalizer Localizer { get; }

        protected EntityControllerBase(IEntityServiceBase<TEntity> service, IMapper mapper, IStringLocalizerFactory localizerFactory)
        {
            Service = service ?? throw new ArgumentNullException(nameof(service));
            Mapper = mapper ?? throw new ArgumentNullException(nameof(mapper));
            Localizer = localizerFactory.Create(typeof(ControllerResources));
        }

        protected async Task<IActionResult> CreateBaseAsync<TEntityVm>(TEntityDto itemDto) where TEntityVm : EntityVmBase
        {
            if (itemDto == null)
                return BadRequest(ErrorResponse.BadRequest(Localizer[nameof(ControllerResources.CannotBeNull)]));

            var item = Mapper.Map<TEntity>(itemDto);
            var result = await Service.CreateAsync(item!);

            return result.Status switch
            {
<<<<<<< HEAD
                                OperationStatus.Success => CreatedAtAction(HttpMethod.Get.Method, new { id = item!.Id} , Mapper.Map<TEntityVm>(item)),
=======
                OperationStatus.Success => CreatedAtAction(HttpMethod.Get.Method, new { id = item!.Id} , Mapper.Map<TEntityVm>(item)),
>>>>>>> d96460e6
                OperationStatus.Conflict => Conflict(result),
                OperationStatus.InvalidData => UnprocessableEntity(result),
                _ => BadRequest(result)
            };
        }

        protected async Task<IActionResult> UpdateBaseAsync<TEntityVm>(int id, TEntityDto itemDto) where TEntityVm : EntityVmBase
        {
            if (itemDto == null)
                return BadRequest(ErrorResponse.BadRequest(Localizer[nameof(ControllerResources.CannotBeNull)]));

            var item = Mapper.Map<TEntity>(itemDto);
            item!.Id = id;
            var result = await Service.UpdateAsync(item);

            return result.Status switch
            {
                OperationStatus.Success => Ok(Mapper.Map<TEntityVm>(item)),
                OperationStatus.Conflict => Conflict(result),
                OperationStatus.NotFound => NotFound(),
                OperationStatus.InvalidData => UnprocessableEntity(result),
                _ => BadRequest(result)
            };
        }

        protected async Task<ActionResult> GetAsync<TEntityVm>(int id) where TEntityVm : EntityVmBase
        {
            var item = await Service.GetItemAsync(id);

            if (item == null)
                return NotFound();

            var result = Mapper.Map<TEntityVm>(item);
            return Ok(result);
        }

        [HttpDelete("{id}")]
        public virtual async Task<IActionResult> DeleteAsync(int id)
        {
            var result = await Service.DeleteAsync(id);
            return result.Status switch
            {
                OperationStatus.Success => NoContent(),
                OperationStatus.Conflict => Conflict(result),
                OperationStatus.NotFound => NotFound(),
                _ => BadRequest(result)
            };
        }
    }
}<|MERGE_RESOLUTION|>--- conflicted
+++ resolved
@@ -38,11 +38,7 @@
 
             return result.Status switch
             {
-<<<<<<< HEAD
-                                OperationStatus.Success => CreatedAtAction(HttpMethod.Get.Method, new { id = item!.Id} , Mapper.Map<TEntityVm>(item)),
-=======
                 OperationStatus.Success => CreatedAtAction(HttpMethod.Get.Method, new { id = item!.Id} , Mapper.Map<TEntityVm>(item)),
->>>>>>> d96460e6
                 OperationStatus.Conflict => Conflict(result),
                 OperationStatus.InvalidData => UnprocessableEntity(result),
                 _ => BadRequest(result)
