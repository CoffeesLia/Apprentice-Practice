﻿using AutoMapper;
using Microsoft.AspNetCore.Mvc;
using Microsoft.Extensions.Localization;
using Stellantis.ProjectName.Application.Interfaces.Services;
using Stellantis.ProjectName.Application.Models.Filters;
using Stellantis.ProjectName.Domain.Entities;
using Stellantis.ProjectName.WebApi.Dto;
using Stellantis.ProjectName.WebApi.Dto.Filters;
using Stellantis.ProjectName.WebApi.ViewModels;
using Stellantis.ProjectName.Application.Models;
using Stellantis.ProjectName.Application.Resources;

namespace Stellantis.ProjectName.WebApi.Controllers
{
    [Route("api/knowledges")]
    public sealed class KnowledgeController(IKnowledgeService service, IMapper mapper, IStringLocalizerFactory localizerFactory)
        : EntityControllerBase<Knowledge, KnowledgeDto>(service, mapper, localizerFactory)
    {
        protected override IKnowledgeService Service => (IKnowledgeService)base.Service;

        [HttpPost]
        public async Task<IActionResult> CreateAsync([FromBody] KnowledgeDto itemDto)
        {
            ArgumentNullException.ThrowIfNull(itemDto);

            if (itemDto.ApplicationIds == null || itemDto.ApplicationIds.Length == 0)
                return BadRequest(Localizer[nameof(KnowledgeResource.ApplicationIsRequired)]);

<<<<<<< HEAD
            var results = new List<OperationResult>();
            foreach (var appId in itemDto.ApplicationIds)
            {
                var knowledge = new Knowledge
                {
                    MemberId = itemDto.MemberId,
                    ApplicationId = appId,
                    Status = itemDto.Status
                };
                var result = await Service.CreateAsync(knowledge).ConfigureAwait(false);
                results.Add(result);
            }

            // retorna CreatedAtActionResult se pelo menos uma criação foi bem-sucedida
            if (results.Any(r => r.Status == OperationStatus.Success))
            {
                return CreatedAtAction(nameof(GetAsync), null, results);
            }

            return Ok(results);
=======
            return await CreateBaseAsync<KnowledgeVm>(itemDto).ConfigureAwait(false);
>>>>>>> f846e7f6
        }

        [HttpGet("{id}")]
        public async Task<ActionResult<KnowledgeVm>> GetAsync(int id)
        {
            return await GetAsync<KnowledgeVm>(id).ConfigureAwait(false);
        }

        [HttpGet]
        public async Task<IActionResult> GetListAsync([FromQuery] KnowledgeFilterDto filterDto)
        {
            KnowledgeFilter filter = Mapper.Map<KnowledgeFilter>(filterDto);
            PagedResult<Knowledge> pagedResult = await Service.GetListAsync(filter!).ConfigureAwait(false);
            PagedResultVm<KnowledgeVm> result = Mapper.Map<PagedResultVm<KnowledgeVm>>(pagedResult);
            return Ok(result);
        }

        [HttpPut("{id}")]
        public async Task<IActionResult> UpdateAsync(int id, [FromBody] KnowledgeDto itemDto)
        {
            return await UpdateBaseAsync<KnowledgeVm>(id, itemDto).ConfigureAwait(false);
        }

        [HttpDelete("{id}")]
        public override async Task<IActionResult> DeleteAsync(int id)
        {
            return await base.DeleteAsync(id).ConfigureAwait(false);
        }

    }
}<|MERGE_RESOLUTION|>--- conflicted
+++ resolved
@@ -26,30 +26,7 @@
             if (itemDto.ApplicationIds == null || itemDto.ApplicationIds.Length == 0)
                 return BadRequest(Localizer[nameof(KnowledgeResource.ApplicationIsRequired)]);
 
-<<<<<<< HEAD
-            var results = new List<OperationResult>();
-            foreach (var appId in itemDto.ApplicationIds)
-            {
-                var knowledge = new Knowledge
-                {
-                    MemberId = itemDto.MemberId,
-                    ApplicationId = appId,
-                    Status = itemDto.Status
-                };
-                var result = await Service.CreateAsync(knowledge).ConfigureAwait(false);
-                results.Add(result);
-            }
-
-            // retorna CreatedAtActionResult se pelo menos uma criação foi bem-sucedida
-            if (results.Any(r => r.Status == OperationStatus.Success))
-            {
-                return CreatedAtAction(nameof(GetAsync), null, results);
-            }
-
-            return Ok(results);
-=======
             return await CreateBaseAsync<KnowledgeVm>(itemDto).ConfigureAwait(false);
->>>>>>> f846e7f6
         }
 
         [HttpGet("{id}")]
