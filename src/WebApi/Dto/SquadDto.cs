﻿namespace Stellantis.ProjectName.WebApi.Dto
{
    internal class SquadDto 
    {
<<<<<<< HEAD
        public required string Name { get; set; }
        public string? Description { get; set; }
       
=======
        public string? Name { get; set; }
        public string? Description { get; set; }
>>>>>>> ee4e20ad
    }
}<|MERGE_RESOLUTION|>--- conflicted
+++ resolved
@@ -2,13 +2,7 @@
 {
     internal class SquadDto 
     {
-<<<<<<< HEAD
-        public required string Name { get; set; }
-        public string? Description { get; set; }
-       
-=======
         public string? Name { get; set; }
         public string? Description { get; set; }
->>>>>>> ee4e20ad
     }
 }