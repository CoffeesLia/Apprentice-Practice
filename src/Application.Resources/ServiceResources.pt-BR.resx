--- conflicted
+++ resolved
@@ -129,7 +129,6 @@
   <data name="UpdatedSuccessfully" xml:space="preserve">
     <value>Atualizado com sucesso.</value>
   </data>
-<<<<<<< HEAD
   <data name="SquadNameRequired" xml:space="preserve">
     <value>O nome do squad é obrigatório.</value>
   </data>
@@ -145,6 +144,4 @@
   <data name="MemberUpdatedSuccessfully" xml:space="preserve">
     <value>Membro atualizado com sucesso. </value>
   </data>
-=======
->>>>>>> develop
 </root>