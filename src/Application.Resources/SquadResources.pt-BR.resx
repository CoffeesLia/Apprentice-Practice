--- conflicted
+++ resolved
@@ -129,8 +129,6 @@
   <data name="SquadNotFound" xml:space="preserve">
     <value>O nome do squad não foi encontrado.</value>
   </data>
-<<<<<<< HEAD
-=======
   <data name="SquadsNotFound" xml:space="preserve">
     <value>Nenhum squad encontrado.</value>
   </data>
@@ -140,5 +138,4 @@
   <data name="SquadUpdatedSuccessfully" xml:space="preserve">
     <value>Squad atualizado com sucesso.</value>
   </data>
->>>>>>> ee4e20ad
 </root>