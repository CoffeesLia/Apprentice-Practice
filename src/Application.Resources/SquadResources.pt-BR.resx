--- conflicted
+++ resolved
@@ -129,16 +129,13 @@
   <data name="SquadNotFound" xml:space="preserve">
     <value>O nome do squad não foi encontrado.</value>
   </data>
-<<<<<<< HEAD
   <data name="SquadsNotFound" xml:space="preserve">
     <value>Nenhum squad encontrado.</value>
   </data>
   <data name="SquadSuccessfullyDeleted" xml:space="preserve">
-    <value>Squad excluído com sucesso.</value>
+    <value>Squad apagado com sucesso.</value>
   </data>
   <data name="SquadUpdatedSuccessfully" xml:space="preserve">
-    <value>Squad atualizado com sucesso.</value>
+    <value>Squad criado com sucesso.</value>
   </data>
-=======
->>>>>>> 1ad616c7
 </root>