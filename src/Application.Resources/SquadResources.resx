--- conflicted
+++ resolved
@@ -117,8 +117,6 @@
   <resheader name="writer">
     <value>System.Resources.ResXResourceWriter, System.Windows.Forms, Version=4.0.0.0, Culture=neutral, PublicKeyToken=b77a5c561934e089</value>
   </resheader>
-<<<<<<< HEAD
-=======
   <data name="NameValidateLength" xml:space="preserve">
     <value>The name must be between {3} and {50} characters long.</value>
   </data>
@@ -128,7 +126,6 @@
   <data name="SquadCreatedSuccessfully" xml:space="preserve">
     <value>Successfully created squad.</value>
   </data>
->>>>>>> ee4e20ad
   <data name="SquadDescriptionRequired" xml:space="preserve">
     <value>Squad description is required.</value>
   </data>
