--- conflicted
+++ resolved
@@ -117,7 +117,6 @@
   <resheader name="writer">
     <value>System.Resources.ResXResourceWriter, System.Windows.Forms, Version=4.0.0.0, Culture=neutral, PublicKeyToken=b77a5c561934e089</value>
   </resheader>
-<<<<<<< HEAD
   <data name="NameValidateLength" xml:space="preserve">
     <value>The name must be between {3} and {50} characters long.</value>
   </data>
@@ -127,8 +126,6 @@
   <data name="SquadCreatedSuccessfully" xml:space="preserve">
     <value>Successfully created squad.</value>
   </data>
-=======
->>>>>>> 1ad616c7
   <data name="SquadDescriptionRequired" xml:space="preserve">
     <value>Squad description is required.</value>
   </data>
