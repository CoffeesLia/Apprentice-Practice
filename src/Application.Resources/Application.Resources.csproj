<Project Sdk="Microsoft.NET.Sdk">

  <PropertyGroup>
    <AnalysisLevel>latest-all</AnalysisLevel>
    <AssemblyInformationalVersion>1.0.0</AssemblyInformationalVersion>
    <AssemblyName>Stellantis.$(SolutionName).$(MSBuildProjectName)</AssemblyName>
    <Authors>Stellantis</Authors>
    <Copyright>© Stellantis. All rights reserved.</Copyright>
    <GenerateAssemblyInfo>false</GenerateAssemblyInfo>
    <GeneratedAssemblyInfoFile>Properties\AssemblyInfo.cs</GeneratedAssemblyInfoFile>
    <ImplicitUsings>enable</ImplicitUsings>
    <NeutralLanguage>en</NeutralLanguage>
    <NeutralResourcesLanguage>en</NeutralResourcesLanguage>
    <Nullable>enable</Nullable>
    <PackageId>$(AssemblyName)</PackageId>
    <PackageTags>AMS</PackageTags>
    <Product>$(SolutionName)</Product>
    <RepositoryUrl>https://gitlab.fcalatam.com/fca/architecture/application/dotnetcore/base-project.git</RepositoryUrl>
    <RootNamespace>Stellantis.$(SolutionName).$(MSBuildProjectName.Replace(" ", "_"))</RootNamespace>
    <TargetFramework>net8.0</TargetFramework>
    <Title>$(SolutionName)</Title>
  </PropertyGroup>

  <PropertyGroup Condition="'$(Configuration)|$(Platform)'=='Debug|AnyCPU'">
    <TreatWarningsAsErrors>True</TreatWarningsAsErrors>
    <WarningLevel>9999</WarningLevel>
  </PropertyGroup>

  <PropertyGroup Condition="'$(Configuration)|$(Platform)'=='Release|AnyCPU'">
    <TreatWarningsAsErrors>True</TreatWarningsAsErrors>
    <WarningLevel>9999</WarningLevel>
  </PropertyGroup>

  <ItemGroup>
    <Compile Remove="AreaResources.resx.Designer.cs" />
    <Compile Remove="PartNumberResources.Designer.cs" />
    <Compile Remove="SupplierResources.Designer.cs" />
    <Compile Remove="VehicleResources.Designer.cs" />
  </ItemGroup>

  <ItemGroup>
    <EmbeddedResource Remove="PartNumberResources.es-AR.resx" />
    <EmbeddedResource Remove="PartNumberResources.fr-FR.resx" />
    <EmbeddedResource Remove="PartNumberResources.it-IT.resx" />
    <EmbeddedResource Remove="PartNumberResources.ja-JP.resx" />
    <EmbeddedResource Remove="PartNumberResources.pt-BR.resx" />
    <EmbeddedResource Remove="PartNumberResources.resx" />
    <EmbeddedResource Remove="PartNumberResources.zh-CN.resx" />
    <EmbeddedResource Remove="SupplierResources.es-AR.resx" />
    <EmbeddedResource Remove="SupplierResources.fr-FR.resx" />
    <EmbeddedResource Remove="SupplierResources.it-IT.resx" />
    <EmbeddedResource Remove="SupplierResources.ja-JP.resx" />
    <EmbeddedResource Remove="SupplierResources.pt-BR.resx" />
    <EmbeddedResource Remove="SupplierResources.resx" />
    <EmbeddedResource Remove="SupplierResources.zh-CN.resx" />
    <EmbeddedResource Remove="VehicleResources.es-AR.resx" />
    <EmbeddedResource Remove="VehicleResources.fr-FR.resx" />
    <EmbeddedResource Remove="VehicleResources.it-IT.resx" />
    <EmbeddedResource Remove="VehicleResources.ja-JP.resx" />
    <EmbeddedResource Remove="VehicleResources.pt-BR.resx" />
    <EmbeddedResource Remove="VehicleResources.resx" />
    <EmbeddedResource Remove="VehicleResources.zh-CN.resx" />
  </ItemGroup>

  <ItemGroup>
    <None Remove="AreaResources.pt-BR.resx.bak" />
    <None Remove="AreaResources.resx.bak" />
  </ItemGroup>

  <ItemGroup>
    <Compile Update="ApplicationDataResources.Designer.cs">
      <DependentUpon>ApplicationDataResources.resx</DependentUpon>
      <DesignTime>True</DesignTime>
      <AutoGen>True</AutoGen>
    </Compile>
    <Compile Update="AreaResources.pt-BR.Designer.cs">
      <DependentUpon>AreaResources.pt-BR.resx</DependentUpon>
      <DesignTime>True</DesignTime>
      <AutoGen>True</AutoGen>
    </Compile>
    <Compile Update="FilterResources.Designer.cs">
      <DesignTime>True</DesignTime>
      <AutoGen>True</AutoGen>
      <DependentUpon>FilterResources.resx</DependentUpon>
    </Compile>

    <Compile Update="ResponsibleResource.Designer.cs">
      <DesignTime>True</DesignTime>
      <AutoGen>True</AutoGen>
      <DependentUpon>ResponsibleResource.resx</DependentUpon>
    </Compile>
<<<<<<< HEAD
    <Compile Update="DataServiceResources.Designer.cs">
      <DesignTime>True</DesignTime>
      <AutoGen>True</AutoGen>
      <DependentUpon>DataServiceResources.resx</DependentUpon>
=======

    <Compile Update="GitLabResource.Designer.cs">
      <DesignTime>True</DesignTime>
      <AutoGen>True</AutoGen>
      <DependentUpon>GitLabResource.resx</DependentUpon>
>>>>>>> 34c78b9d
    </Compile>
    <Compile Update="ServiceResources.Designer.cs">
      <DependentUpon>ServiceResources.resx</DependentUpon>
      <DesignTime>True</DesignTime>
      <AutoGen>True</AutoGen>
    </Compile>
  </ItemGroup>

  <ItemGroup>
    <EmbeddedResource Update="ApplicationDataResources.resx">
      <LastGenOutput>ApplicationDataResources.Designer.cs</LastGenOutput>
      <Generator>PublicResXFileCodeGenerator</Generator>
    </EmbeddedResource>
    <EmbeddedResource Update="ApplicationDataResources.pt-BR.resx">
      <Generator></Generator>
    </EmbeddedResource>
    <EmbeddedResource Update="AreaResources.pt-BR.resx">
      <Generator></Generator>
    </EmbeddedResource>
    <EmbeddedResource Update="AreaResources.resx">
      <Generator></Generator>
    </EmbeddedResource>
    <EmbeddedResource Update="FilterResources.resx">
      <Generator>PublicResXFileCodeGenerator</Generator>
      <LastGenOutput>FilterValidatorResource.Designer.cs</LastGenOutput>
    </EmbeddedResource>
    <EmbeddedResource Update="GeneralResources - Copy.fr-FR.resx">
      <SubType>Designer</SubType>
      <DependentUpon>GeneralResources.resx</DependentUpon>
    </EmbeddedResource>
    <EmbeddedResource Update="GeneralResources - Copy.ja-JP.resx">
      <SubType>Designer</SubType>
      <DependentUpon>GeneralResources.resx</DependentUpon>
    </EmbeddedResource>
    <EmbeddedResource Update="GeneralResources - Copy.zh-CN.resx">
      <DependentUpon>GeneralResources.resx</DependentUpon>
      <Generator></Generator>
    </EmbeddedResource>
    <EmbeddedResource Update="GitLabResource.pt-BR.resx">
      <Generator></Generator>
    </EmbeddedResource>
    <EmbeddedResource Update="GitLabResource.resx">
      <Generator>PublicResXFileCodeGenerator</Generator>
      <LastGenOutput>GitLabResource.Designer.cs</LastGenOutput>
    </EmbeddedResource>
    <EmbeddedResource Update="Messages - Copy %282%29.pt-br.resx">
      <SubType>Designer</SubType>
      <DependentUpon>Messages.resx</DependentUpon>
    </EmbeddedResource>
<<<<<<< HEAD
    <EmbeddedResource Update="DataServiceResources.resx">
      <Generator>ResXFileCodeGenerator</Generator>
      <LastGenOutput>DataServiceResources.Designer.cs</LastGenOutput>
=======
    <EmbeddedResource Update="ResponsibleResource.pt-br.resx">
      <Generator></Generator>
    </EmbeddedResource>
    <EmbeddedResource Update="ResponsibleResource.resx">
      <Generator>PublicResXFileCodeGenerator</Generator>
      <LastGenOutput>ResponsibleResource.Designer.cs</LastGenOutput>
>>>>>>> 34c78b9d
    </EmbeddedResource>
    <EmbeddedResource Update="ServiceResources.zh-CN.resx">
      <DependentUpon>ServiceResources.resx</DependentUpon>
      <Generator></Generator>
    </EmbeddedResource>
    <EmbeddedResource Update="ServiceResources.ja-JP.resx">
      <DependentUpon>ServiceResources.resx</DependentUpon>
      <SubType>Designer</SubType>
    </EmbeddedResource>
    <EmbeddedResource Update="ServiceResources.fr-FR.resx">
      <DependentUpon>ServiceResources.resx</DependentUpon>
      <SubType>Designer</SubType>
    </EmbeddedResource>
    <EmbeddedResource Update="Messages - Copy.pt-BR.resx">
      <SubType>Designer</SubType>
    </EmbeddedResource>
    <EmbeddedResource Update="ServiceResources.es-AR.resx">
      <DependentUpon>ServiceResources.resx</DependentUpon>
      <SubType>Designer</SubType>
    </EmbeddedResource>
    <EmbeddedResource Update="ServiceResources.it-IT.resx">
      <DependentUpon>ServiceResources.resx</DependentUpon>
      <SubType>Designer</SubType>
    </EmbeddedResource>
    <EmbeddedResource Update="ServiceResources.pt-BR.resx">
      <DependentUpon>ServiceResources.resx</DependentUpon>
      <SubType>Designer</SubType>
    </EmbeddedResource>
    <EmbeddedResource Update="ServiceResources.resx">
      <LastGenOutput>ServiceResources.Designer.cs</LastGenOutput>
      <Generator>PublicResXFileCodeGenerator</Generator>
    </EmbeddedResource>

     <EmbeddedResource Update="FilterResources.it-IT.resx">
      <DependentUpon>FilterResources.resx</DependentUpon>
      <Generator></Generator>
    </EmbeddedResource>
    <EmbeddedResource Update="FilterResources.zh-CN.resx">
      <DependentUpon>FilterResources.resx</DependentUpon>
      <Generator></Generator>
    </EmbeddedResource>
    <EmbeddedResource Update="FilterResources.ja-JP.resx">
      <DependentUpon>FilterResources.resx</DependentUpon>
      <Generator></Generator>
    </EmbeddedResource>
    <EmbeddedResource Update="FilterResources.fr-FR.resx">
      <DependentUpon>FilterResources.resx</DependentUpon>
      <Generator></Generator>
    </EmbeddedResource>
    <EmbeddedResource Update="FilterResources.es-AR.resx">
      <DependentUpon>FilterResources.resx</DependentUpon>
      <Generator></Generator>
    </EmbeddedResource>
    <EmbeddedResource Update="FilterResources.pt-BR.resx">
      <DependentUpon>FilterResources.resx</DependentUpon>
      <Generator></Generator>
    </EmbeddedResource>
    <EmbeddedResource Update="FilterResources.resx">
      <LastGenOutput>FilterResources.Designer.cs</LastGenOutput>
      <Generator>PublicResXFileCodeGenerator</Generator>
    </EmbeddedResource>

  </ItemGroup>

</Project><|MERGE_RESOLUTION|>--- conflicted
+++ resolved
@@ -89,18 +89,10 @@
       <AutoGen>True</AutoGen>
       <DependentUpon>ResponsibleResource.resx</DependentUpon>
     </Compile>
-<<<<<<< HEAD
-    <Compile Update="DataServiceResources.Designer.cs">
-      <DesignTime>True</DesignTime>
-      <AutoGen>True</AutoGen>
-      <DependentUpon>DataServiceResources.resx</DependentUpon>
-=======
-
-    <Compile Update="GitLabResource.Designer.cs">
-      <DesignTime>True</DesignTime>
-      <AutoGen>True</AutoGen>
-      <DependentUpon>GitLabResource.resx</DependentUpon>
->>>>>>> 34c78b9d
+    <Compile Update="GitLabResource.pt-BR.Designer.cs">
+      <DependentUpon>GitLabResource.pt-BR.resx</DependentUpon>
+      <DesignTime>True</DesignTime>
+      <AutoGen>True</AutoGen>
     </Compile>
     <Compile Update="ServiceResources.Designer.cs">
       <DependentUpon>ServiceResources.resx</DependentUpon>
@@ -150,19 +142,6 @@
       <SubType>Designer</SubType>
       <DependentUpon>Messages.resx</DependentUpon>
     </EmbeddedResource>
-<<<<<<< HEAD
-    <EmbeddedResource Update="DataServiceResources.resx">
-      <Generator>ResXFileCodeGenerator</Generator>
-      <LastGenOutput>DataServiceResources.Designer.cs</LastGenOutput>
-=======
-    <EmbeddedResource Update="ResponsibleResource.pt-br.resx">
-      <Generator></Generator>
-    </EmbeddedResource>
-    <EmbeddedResource Update="ResponsibleResource.resx">
-      <Generator>PublicResXFileCodeGenerator</Generator>
-      <LastGenOutput>ResponsibleResource.Designer.cs</LastGenOutput>
->>>>>>> 34c78b9d
-    </EmbeddedResource>
     <EmbeddedResource Update="ServiceResources.zh-CN.resx">
       <DependentUpon>ServiceResources.resx</DependentUpon>
       <Generator></Generator>
