--- conflicted
+++ resolved
@@ -88,17 +88,10 @@
       <AutoGen>True</AutoGen>
       <DependentUpon>FilterResources.resx</DependentUpon>
     </Compile>
-<<<<<<< HEAD
-    <Compile Update="GitLabResource.Designer.cs">
-      <DesignTime>True</DesignTime>
-      <AutoGen>True</AutoGen>
-      <DependentUpon>GitLabResource.resx</DependentUpon>
-=======
     <Compile Update="IntegrationResources.Designer.cs">
       <DependentUpon>IntegrationResources.resx</DependentUpon>
       <DesignTime>True</DesignTime>
       <AutoGen>True</AutoGen>
->>>>>>> 763d13f9
     </Compile>
 
     <Compile Update="ResponsibleResource.Designer.cs">
@@ -155,8 +148,6 @@
       <DependentUpon>GeneralResources.resx</DependentUpon>
       <Generator></Generator>
     </EmbeddedResource>
-<<<<<<< HEAD
-=======
     <EmbeddedResource Update="GitLabResource.pt-BR.resx">
       <Generator></Generator>
     </EmbeddedResource>
@@ -168,7 +159,6 @@
       <LastGenOutput>IntegrationResources.Designer.cs</LastGenOutput>
       <Generator>PublicResXFileCodeGenerator</Generator>
     </EmbeddedResource>
->>>>>>> 763d13f9
     <EmbeddedResource Update="Messages - Copy %282%29.pt-br.resx">
       <SubType>Designer</SubType>
       <DependentUpon>Messages.resx</DependentUpon>
