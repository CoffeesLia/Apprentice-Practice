<Project Sdk="Microsoft.NET.Sdk">

  <PropertyGroup>
    <AnalysisLevel>latest-all</AnalysisLevel>
    <AssemblyInformationalVersion>1.0.0</AssemblyInformationalVersion>
    <AssemblyName>Stellantis.$(SolutionName).$(MSBuildProjectName)</AssemblyName>
    <Authors>Stellantis</Authors>
    <Copyright>© Stellantis. All rights reserved.</Copyright>
    <GenerateAssemblyInfo>false</GenerateAssemblyInfo>
    <GeneratedAssemblyInfoFile>Properties\AssemblyInfo.cs</GeneratedAssemblyInfoFile>
    <ImplicitUsings>enable</ImplicitUsings>
    <NeutralLanguage>en</NeutralLanguage>
    <NeutralResourcesLanguage>en</NeutralResourcesLanguage>
    <Nullable>enable</Nullable>
    <PackageId>$(AssemblyName)</PackageId>
    <PackageTags>AMS</PackageTags>
    <Product>$(SolutionName)</Product>
    <RepositoryUrl>https://gitlab.fcalatam.com/fca/architecture/application/dotnetcore/base-project.git</RepositoryUrl>
    <RootNamespace>Stellantis.$(SolutionName).$(MSBuildProjectName.Replace(" ", "_"))</RootNamespace>
    <TargetFramework>net8.0</TargetFramework>
    <Title>$(SolutionName)</Title>
  </PropertyGroup>

  <PropertyGroup Condition="'$(Configuration)|$(Platform)'=='Debug|AnyCPU'">
    <TreatWarningsAsErrors>True</TreatWarningsAsErrors>
    <WarningLevel>9999</WarningLevel>
  </PropertyGroup>

  <PropertyGroup Condition="'$(Configuration)|$(Platform)'=='Release|AnyCPU'">
    <TreatWarningsAsErrors>True</TreatWarningsAsErrors>
    <WarningLevel>9999</WarningLevel>
  </PropertyGroup>

  <ItemGroup>
    <Compile Remove="AreaResources.resx.Designer.cs" />
    <Compile Remove="PartNumberResources.Designer.cs" />
    <Compile Remove="SupplierResources.Designer.cs" />
    <Compile Remove="VehicleResources.Designer.cs" />
  </ItemGroup>

  <ItemGroup>
    <EmbeddedResource Remove="PartNumberResources.es-AR.resx" />
    <EmbeddedResource Remove="PartNumberResources.fr-FR.resx" />
    <EmbeddedResource Remove="PartNumberResources.it-IT.resx" />
    <EmbeddedResource Remove="PartNumberResources.ja-JP.resx" />
    <EmbeddedResource Remove="PartNumberResources.pt-BR.resx" />
    <EmbeddedResource Remove="PartNumberResources.resx" />
    <EmbeddedResource Remove="PartNumberResources.zh-CN.resx" />
    <EmbeddedResource Remove="SupplierResources.es-AR.resx" />
    <EmbeddedResource Remove="SupplierResources.fr-FR.resx" />
    <EmbeddedResource Remove="SupplierResources.it-IT.resx" />
    <EmbeddedResource Remove="SupplierResources.ja-JP.resx" />
    <EmbeddedResource Remove="SupplierResources.pt-BR.resx" />
    <EmbeddedResource Remove="SupplierResources.resx" />
    <EmbeddedResource Remove="SupplierResources.zh-CN.resx" />
    <EmbeddedResource Remove="VehicleResources.es-AR.resx" />
    <EmbeddedResource Remove="VehicleResources.fr-FR.resx" />
    <EmbeddedResource Remove="VehicleResources.it-IT.resx" />
    <EmbeddedResource Remove="VehicleResources.ja-JP.resx" />
    <EmbeddedResource Remove="VehicleResources.pt-BR.resx" />
    <EmbeddedResource Remove="VehicleResources.resx" />
    <EmbeddedResource Remove="VehicleResources.zh-CN.resx" />
  </ItemGroup>

  <ItemGroup>
    <None Remove="AreaResources.pt-BR.resx.bak" />
    <None Remove="AreaResources.resx.bak" />
  </ItemGroup>

  <ItemGroup>
    <Compile Update="ApplicationDataResources.Designer.cs">
      <DependentUpon>ApplicationDataResources.resx</DependentUpon>
      <DesignTime>True</DesignTime>
      <AutoGen>True</AutoGen>
    </Compile>
    <Compile Update="AreaResources.pt-BR.Designer.cs">
      <DependentUpon>AreaResources.pt-BR.resx</DependentUpon>
      <DesignTime>True</DesignTime>
      <AutoGen>True</AutoGen>
    </Compile>
    <Compile Update="FilterResources.Designer.cs">
      <DesignTime>True</DesignTime>
      <AutoGen>True</AutoGen>
      <DependentUpon>FilterResources.resx</DependentUpon>
    </Compile>

    <Compile Update="ResponsibleResource.Designer.cs">
      <DesignTime>True</DesignTime>
      <AutoGen>True</AutoGen>
      <DependentUpon>ResponsibleResource.resx</DependentUpon>
    </Compile>

    <Compile Update="GitLabResource.Designer.cs">
      <DesignTime>True</DesignTime>
      <AutoGen>True</AutoGen>
      <DependentUpon>GitLabResource.resx</DependentUpon>
    </Compile>
<<<<<<< HEAD
    <Compile Update="GitLabResource.pt-BR.Designer.cs">
      <DependentUpon>GitLabResource.pt-BR.resx</DependentUpon>
      <DesignTime>True</DesignTime>
      <AutoGen>True</AutoGen>
 </Compile>
 
=======
>>>>>>> 71f14894
    <Compile Update="ServiceResources.Designer.cs">
      <DependentUpon>ServiceResources.resx</DependentUpon>
      <DesignTime>True</DesignTime>
      <AutoGen>True</AutoGen>
    </Compile>
  </ItemGroup>

  <ItemGroup>
    <EmbeddedResource Update="ApplicationDataResources.resx">
      <LastGenOutput>ApplicationDataResources.Designer.cs</LastGenOutput>
      <Generator>PublicResXFileCodeGenerator</Generator>
    </EmbeddedResource>
    <EmbeddedResource Update="ApplicationDataResources.pt-BR.resx">
      <Generator></Generator>
    </EmbeddedResource>
    <EmbeddedResource Update="AreaResources.pt-BR.resx">
      <Generator></Generator>
    </EmbeddedResource>
    <EmbeddedResource Update="AreaResources.resx">
      <Generator></Generator>
    </EmbeddedResource>
    <EmbeddedResource Update="FilterResources.resx">
      <Generator>PublicResXFileCodeGenerator</Generator>
      <LastGenOutput>FilterValidatorResource.Designer.cs</LastGenOutput>
    </EmbeddedResource>
    <EmbeddedResource Update="GeneralResources - Copy.fr-FR.resx">
      <SubType>Designer</SubType>
      <DependentUpon>GeneralResources.resx</DependentUpon>
    </EmbeddedResource>
    <EmbeddedResource Update="GeneralResources - Copy.ja-JP.resx">
      <SubType>Designer</SubType>
      <DependentUpon>GeneralResources.resx</DependentUpon>
    </EmbeddedResource>
    <EmbeddedResource Update="GeneralResources - Copy.zh-CN.resx">
      <DependentUpon>GeneralResources.resx</DependentUpon>
      <Generator></Generator>
    </EmbeddedResource>
    <EmbeddedResource Update="GitLabResource.pt-BR.resx">
      <Generator></Generator>
    </EmbeddedResource>
    <EmbeddedResource Update="GitLabResource.resx">
      <Generator>PublicResXFileCodeGenerator</Generator>
      <LastGenOutput>GitLabResource.Designer.cs</LastGenOutput>
    </EmbeddedResource>
    <EmbeddedResource Update="Messages - Copy %282%29.pt-br.resx">
      <SubType>Designer</SubType>
      <DependentUpon>Messages.resx</DependentUpon>
    </EmbeddedResource>
    <EmbeddedResource Update="ResponsibleResource.pt-br.resx">
      <Generator></Generator>
    </EmbeddedResource>
    <EmbeddedResource Update="ResponsibleResource.resx">
      <Generator>PublicResXFileCodeGenerator</Generator>
      <LastGenOutput>ResponsibleResource.Designer.cs</LastGenOutput>
    </EmbeddedResource>
    <EmbeddedResource Update="ServiceResources.zh-CN.resx">
      <DependentUpon>ServiceResources.resx</DependentUpon>
      <Generator></Generator>
    </EmbeddedResource>
    <EmbeddedResource Update="ServiceResources.ja-JP.resx">
      <DependentUpon>ServiceResources.resx</DependentUpon>
      <SubType>Designer</SubType>
    </EmbeddedResource>
    <EmbeddedResource Update="ServiceResources.fr-FR.resx">
      <DependentUpon>ServiceResources.resx</DependentUpon>
      <SubType>Designer</SubType>
    </EmbeddedResource>
    <EmbeddedResource Update="Messages - Copy.pt-BR.resx">
      <SubType>Designer</SubType>
    </EmbeddedResource>
    <EmbeddedResource Update="ServiceResources.es-AR.resx">
      <DependentUpon>ServiceResources.resx</DependentUpon>
      <SubType>Designer</SubType>
    </EmbeddedResource>
    <EmbeddedResource Update="ServiceResources.it-IT.resx">
      <DependentUpon>ServiceResources.resx</DependentUpon>
      <SubType>Designer</SubType>
    </EmbeddedResource>
    <EmbeddedResource Update="ServiceResources.pt-BR.resx">
      <DependentUpon>ServiceResources.resx</DependentUpon>
      <SubType>Designer</SubType>
    </EmbeddedResource>
    <EmbeddedResource Update="ServiceResources.resx">
      <LastGenOutput>ServiceResources.Designer.cs</LastGenOutput>
      <Generator>PublicResXFileCodeGenerator</Generator>
    </EmbeddedResource>

     <EmbeddedResource Update="FilterResources.it-IT.resx">
      <DependentUpon>FilterResources.resx</DependentUpon>
      <Generator></Generator>
    </EmbeddedResource>
    <EmbeddedResource Update="FilterResources.zh-CN.resx">
      <DependentUpon>FilterResources.resx</DependentUpon>
      <Generator></Generator>
    </EmbeddedResource>
    <EmbeddedResource Update="FilterResources.ja-JP.resx">
      <DependentUpon>FilterResources.resx</DependentUpon>
      <Generator></Generator>
    </EmbeddedResource>
    <EmbeddedResource Update="FilterResources.fr-FR.resx">
      <DependentUpon>FilterResources.resx</DependentUpon>
      <Generator></Generator>
    </EmbeddedResource>
    <EmbeddedResource Update="FilterResources.es-AR.resx">
      <DependentUpon>FilterResources.resx</DependentUpon>
      <Generator></Generator>
    </EmbeddedResource>
    <EmbeddedResource Update="FilterResources.pt-BR.resx">
      <DependentUpon>FilterResources.resx</DependentUpon>
      <Generator></Generator>
    </EmbeddedResource>
    <EmbeddedResource Update="FilterResources.resx">
      <LastGenOutput>FilterResources.Designer.cs</LastGenOutput>
      <Generator>PublicResXFileCodeGenerator</Generator>
    </EmbeddedResource>

  </ItemGroup>

</Project><|MERGE_RESOLUTION|>--- conflicted
+++ resolved
@@ -95,15 +95,6 @@
       <AutoGen>True</AutoGen>
       <DependentUpon>GitLabResource.resx</DependentUpon>
     </Compile>
-<<<<<<< HEAD
-    <Compile Update="GitLabResource.pt-BR.Designer.cs">
-      <DependentUpon>GitLabResource.pt-BR.resx</DependentUpon>
-      <DesignTime>True</DesignTime>
-      <AutoGen>True</AutoGen>
- </Compile>
- 
-=======
->>>>>>> 71f14894
     <Compile Update="ServiceResources.Designer.cs">
       <DependentUpon>ServiceResources.resx</DependentUpon>
       <DesignTime>True</DesignTime>
