--- conflicted
+++ resolved
@@ -1,4 +1,4 @@
-﻿<Project Sdk="Microsoft.NET.Sdk">
+<Project Sdk="Microsoft.NET.Sdk">
 
   <PropertyGroup>
     <AnalysisLevel>latest-all</AnalysisLevel>
@@ -83,12 +83,13 @@
       <AutoGen>True</AutoGen>
       <DependentUpon>FilterResources.resx</DependentUpon>
     </Compile>
-<<<<<<< HEAD
+
     <Compile Update="ResponsibleResource.Designer.cs">
       <DesignTime>True</DesignTime>
       <AutoGen>True</AutoGen>
       <DependentUpon>ResponsibleResource.resx</DependentUpon>
-=======
+    </Compile>
+
     <Compile Update="GitLabResource.Designer.cs">
       <DesignTime>True</DesignTime>
       <AutoGen>True</AutoGen>
@@ -98,8 +99,8 @@
       <DependentUpon>GitLabResource.pt-BR.resx</DependentUpon>
       <DesignTime>True</DesignTime>
       <AutoGen>True</AutoGen>
->>>>>>> bc678b73
-    </Compile>
+ </Compile>
+ 
     <Compile Update="ServiceResources.Designer.cs">
       <DependentUpon>ServiceResources.resx</DependentUpon>
       <DesignTime>True</DesignTime>
