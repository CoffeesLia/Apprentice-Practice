<Project Sdk="Microsoft.NET.Sdk">

<<<<<<< HEAD
	<PropertyGroup>
		<AnalysisLevel>latest-all</AnalysisLevel>
		<AssemblyInformationalVersion>1.0.0</AssemblyInformationalVersion>
		<AssemblyName>Stellantis.$(SolutionName).$(MSBuildProjectName)</AssemblyName>
		<Authors>Stellantis</Authors>
		<Copyright>© Stellantis. All rights reserved.</Copyright>
		<GenerateAssemblyInfo>false</GenerateAssemblyInfo>
		<GeneratedAssemblyInfoFile>Properties\AssemblyInfo.cs</GeneratedAssemblyInfoFile>
		<ImplicitUsings>enable</ImplicitUsings>
		<NeutralLanguage>en</NeutralLanguage>
		<NeutralResourcesLanguage>en</NeutralResourcesLanguage>
		<Nullable>enable</Nullable>
		<PackageId>$(AssemblyName)</PackageId>
		<PackageTags>AMS</PackageTags>
		<Product>$(SolutionName)</Product>
		<RepositoryUrl>https://gitlab.fcalatam.com/fca/architecture/application/dotnetcore/base-project.git</RepositoryUrl>
		<RootNamespace>Stellantis.$(SolutionName).$(MSBuildProjectName.Replace(" ", "_"))</RootNamespace>
		<TargetFramework>net8.0</TargetFramework>
		<Title>$(SolutionName)</Title>
	</PropertyGroup>
=======
  <PropertyGroup>
    <AnalysisLevel>latest-all</AnalysisLevel>
    <AssemblyInformationalVersion>1.0.0</AssemblyInformationalVersion>
    <AssemblyName>Stellantis.ProjectName.$(MSBuildProjectName)</AssemblyName>
    <Authors>Stellantis</Authors>
    <Copyright>© Stellantis. All rights reserved.</Copyright>
    <GenerateAssemblyInfo>false</GenerateAssemblyInfo>
    <GeneratedAssemblyInfoFile>Properties\AssemblyInfo.cs</GeneratedAssemblyInfoFile>
    <ImplicitUsings>enable</ImplicitUsings>
    <NeutralLanguage>en</NeutralLanguage>
    <NeutralResourcesLanguage>en</NeutralResourcesLanguage>
    <Nullable>enable</Nullable>
    <PackageId>$(AssemblyName)</PackageId>
    <PackageTags>AMS</PackageTags>
    <Product>ProjectName</Product>
    <RepositoryUrl>https://gitlab.fcalatam.com/fca/architecture/application/dotnetcore/base-project.git</RepositoryUrl>
    <RootNamespace>Stellantis.ProjectName.$(MSBuildProjectName.Replace(" ", "_"))</RootNamespace>
    <TargetFramework>net8.0</TargetFramework>
    <Title>ProjectName</Title>
  </PropertyGroup>
>>>>>>> 3cde6470

	<PropertyGroup Condition="'$(Configuration)|$(Platform)'=='Debug|AnyCPU'">
		<TreatWarningsAsErrors>True</TreatWarningsAsErrors>
		<WarningLevel>9999</WarningLevel>
	</PropertyGroup>

	<PropertyGroup Condition="'$(Configuration)|$(Platform)'=='Release|AnyCPU'">
		<TreatWarningsAsErrors>True</TreatWarningsAsErrors>
		<WarningLevel>9999</WarningLevel>
	</PropertyGroup>

	<ItemGroup>
		<Compile Remove="AreaResources.resx.Designer.cs" />
		<Compile Remove="PartNumberResources.Designer.cs" />
		<Compile Remove="SupplierResources.Designer.cs" />
		<Compile Remove="VehicleResources.Designer.cs" />
	</ItemGroup>

	<ItemGroup>
		<EmbeddedResource Remove="PartNumberResources.es-AR.resx" />
		<EmbeddedResource Remove="PartNumberResources.fr-FR.resx" />
		<EmbeddedResource Remove="PartNumberResources.it-IT.resx" />
		<EmbeddedResource Remove="PartNumberResources.ja-JP.resx" />
		<EmbeddedResource Remove="PartNumberResources.pt-BR.resx" />
		<EmbeddedResource Remove="PartNumberResources.resx" />
		<EmbeddedResource Remove="PartNumberResources.zh-CN.resx" />
		<EmbeddedResource Remove="SupplierResources.es-AR.resx" />
		<EmbeddedResource Remove="SupplierResources.fr-FR.resx" />
		<EmbeddedResource Remove="SupplierResources.it-IT.resx" />
		<EmbeddedResource Remove="SupplierResources.ja-JP.resx" />
		<EmbeddedResource Remove="SupplierResources.pt-BR.resx" />
		<EmbeddedResource Remove="SupplierResources.resx" />
		<EmbeddedResource Remove="SupplierResources.zh-CN.resx" />
		<EmbeddedResource Remove="VehicleResources.es-AR.resx" />
		<EmbeddedResource Remove="VehicleResources.fr-FR.resx" />
		<EmbeddedResource Remove="VehicleResources.it-IT.resx" />
		<EmbeddedResource Remove="VehicleResources.ja-JP.resx" />
		<EmbeddedResource Remove="VehicleResources.pt-BR.resx" />
		<EmbeddedResource Remove="VehicleResources.resx" />
		<EmbeddedResource Remove="VehicleResources.zh-CN.resx" />
	</ItemGroup>

	<ItemGroup>
		<None Remove="AreaResources.pt-BR.resx.bak" />
		<None Remove="AreaResources.resx.bak" />
	</ItemGroup>

<<<<<<< HEAD
	<ItemGroup>
		<Compile Update="ApplicationDataResources.Designer.cs">
			<DependentUpon>ApplicationDataResources.resx</DependentUpon>
			<DesignTime>True</DesignTime>
			<AutoGen>True</AutoGen>
		</Compile>
		<Compile Update="AreaResources.Designer.cs">
			<DesignTime>True</DesignTime>
			<AutoGen>True</AutoGen>
			<DependentUpon>AreaResources.resx</DependentUpon>
		</Compile>
		<Compile Update="AreaResources.pt-BR.Designer.cs">
			<DependentUpon>AreaResources.pt-BR.resx</DependentUpon>
			<DesignTime>True</DesignTime>
			<AutoGen>True</AutoGen>
		</Compile>
		<Compile Update="FilterResources.Designer.cs">
			<DesignTime>True</DesignTime>
			<AutoGen>True</AutoGen>
			<DependentUpon>FilterResources.resx</DependentUpon>
		</Compile>
		<Compile Update="GitLabResource.Designer.cs">
			<DesignTime>True</DesignTime>
			<AutoGen>True</AutoGen>
			<DependentUpon>GitLabResource.resx</DependentUpon>
		</Compile>
=======
  <ItemGroup>
    <Compile Update="ApplicationDataResources.Designer.cs">
      <DependentUpon>ApplicationDataResources.resx</DependentUpon>
      <DesignTime>True</DesignTime>
      <AutoGen>True</AutoGen>
    </Compile>
    <Compile Update="AreaResources.Designer.cs">
      <DesignTime>True</DesignTime>
      <AutoGen>True</AutoGen>
      <DependentUpon>AreaResources.resx</DependentUpon>
    </Compile>
    <Compile Update="AreaResources.pt-BR.Designer.cs">
      <DependentUpon>AreaResources.pt-BR.resx</DependentUpon>
      <DesignTime>True</DesignTime>
      <AutoGen>True</AutoGen>
    </Compile>
    <Compile Update="FilterResources.Designer.cs">
      <DesignTime>True</DesignTime>
      <AutoGen>True</AutoGen>
      <DependentUpon>FilterResources.resx</DependentUpon>
    </Compile>
    <Compile Update="GitResource.Designer.cs">
      <DesignTime>True</DesignTime>
      <AutoGen>True</AutoGen>
      <DependentUpon>GitResource.resx</DependentUpon>
    </Compile>
    <Compile Update="IntegrationResources.Designer.cs">
      <DependentUpon>IntegrationResources.resx</DependentUpon>
      <DesignTime>True</DesignTime>
      <AutoGen>True</AutoGen>
    </Compile>
>>>>>>> 3cde6470

		<Compile Update="ResponsibleResource.Designer.cs">
			<DesignTime>True</DesignTime>
			<AutoGen>True</AutoGen>
			<DependentUpon>ResponsibleResource.resx</DependentUpon>
		</Compile>
		<Compile Update="GitLabResource.pt-BR.Designer.cs">
			<DependentUpon>GitLabResource.pt-BR.resx</DependentUpon>
			<DesignTime>True</DesignTime>
			<AutoGen>True</AutoGen>
		</Compile>
		<Compile Update="ServiceResources.Designer.cs">
			<DependentUpon>ServiceResources.resx</DependentUpon>
			<DesignTime>True</DesignTime>
			<AutoGen>True</AutoGen>
		</Compile>
		<Compile Update="SquadResources.Designer.cs">
			<DesignTime>True</DesignTime>
			<AutoGen>True</AutoGen>
			<DependentUpon>SquadResources.resx</DependentUpon>
		</Compile>
	</ItemGroup>

	<ItemGroup>
		<EmbeddedResource Update="ApplicationDataResources.resx">
			<LastGenOutput>ApplicationDataResources.Designer.cs</LastGenOutput>
			<Generator>PublicResXFileCodeGenerator</Generator>
		</EmbeddedResource>
		<EmbeddedResource Update="ApplicationDataResources.pt-BR.resx">
			<Generator></Generator>
		</EmbeddedResource>
		<EmbeddedResource Update="AreaResources.pt-BR.resx">
			<Generator></Generator>
		</EmbeddedResource>
		<EmbeddedResource Update="AreaResources.resx">
			<Generator>PublicResXFileCodeGenerator</Generator>
			<LastGenOutput>AreaResources.Designer.cs</LastGenOutput>
		</EmbeddedResource>
		<EmbeddedResource Update="FilterResources.resx">
			<Generator>PublicResXFileCodeGenerator</Generator>
			<LastGenOutput>FilterValidatorResource.Designer.cs</LastGenOutput>
		</EmbeddedResource>
		<EmbeddedResource Update="GeneralResources - Copy.fr-FR.resx">
			<SubType>Designer</SubType>
			<DependentUpon>GeneralResources.resx</DependentUpon>
		</EmbeddedResource>
		<EmbeddedResource Update="GeneralResources - Copy.ja-JP.resx">
			<SubType>Designer</SubType>
			<DependentUpon>GeneralResources.resx</DependentUpon>
		</EmbeddedResource>
		<EmbeddedResource Update="GeneralResources - Copy.zh-CN.resx">
			<DependentUpon>GeneralResources.resx</DependentUpon>
			<Generator></Generator>
		</EmbeddedResource>
		<EmbeddedResource Update="Messages - Copy %282%29.pt-br.resx">
			<SubType>Designer</SubType>
			<DependentUpon>Messages.resx</DependentUpon>
		</EmbeddedResource>
		<EmbeddedResource Update="ServiceResources.zh-CN.resx">
			<DependentUpon>ServiceResources.resx</DependentUpon>
			<Generator></Generator>
		</EmbeddedResource>
		<EmbeddedResource Update="ServiceResources.ja-JP.resx">
			<DependentUpon>ServiceResources.resx</DependentUpon>
			<SubType>Designer</SubType>
		</EmbeddedResource>
		<EmbeddedResource Update="ServiceResources.fr-FR.resx">
			<DependentUpon>ServiceResources.resx</DependentUpon>
			<SubType>Designer</SubType>
		</EmbeddedResource>
		<EmbeddedResource Update="Messages - Copy.pt-BR.resx">
			<SubType>Designer</SubType>
		</EmbeddedResource>
		<EmbeddedResource Update="ServiceResources.es-AR.resx">
			<DependentUpon>ServiceResources.resx</DependentUpon>
			<SubType>Designer</SubType>
		</EmbeddedResource>
		<EmbeddedResource Update="ServiceResources.it-IT.resx">
			<DependentUpon>ServiceResources.resx</DependentUpon>
			<SubType>Designer</SubType>
		</EmbeddedResource>
		<EmbeddedResource Update="ServiceResources.pt-BR.resx">
			<DependentUpon>ServiceResources.resx</DependentUpon>
			<SubType>Designer</SubType>
		</EmbeddedResource>
		<EmbeddedResource Update="ServiceResources.resx">
			<LastGenOutput>ServiceResources.Designer.cs</LastGenOutput>
			<Generator>PublicResXFileCodeGenerator</Generator>
		</EmbeddedResource>

<<<<<<< HEAD
		<EmbeddedResource Update="FilterResources.it-IT.resx">
			<DependentUpon>FilterResources.resx</DependentUpon>
			<Generator></Generator>
		</EmbeddedResource>
		<EmbeddedResource Update="FilterResources.zh-CN.resx">
			<DependentUpon>FilterResources.resx</DependentUpon>
			<Generator></Generator>
		</EmbeddedResource>
		<EmbeddedResource Update="FilterResources.ja-JP.resx">
			<DependentUpon>FilterResources.resx</DependentUpon>
			<Generator></Generator>
		</EmbeddedResource>
		<EmbeddedResource Update="FilterResources.fr-FR.resx">
			<DependentUpon>FilterResources.resx</DependentUpon>
			<Generator></Generator>
		</EmbeddedResource>
		<EmbeddedResource Update="FilterResources.es-AR.resx">
			<DependentUpon>FilterResources.resx</DependentUpon>
			<Generator></Generator>
		</EmbeddedResource>
		<EmbeddedResource Update="FilterResources.pt-BR.resx">
			<DependentUpon>FilterResources.resx</DependentUpon>
			<Generator></Generator>
		</EmbeddedResource>
		<EmbeddedResource Update="FilterResources.resx">
			<LastGenOutput>FilterResources.Designer.cs</LastGenOutput>
			<Generator>PublicResXFileCodeGenerator</Generator>
		</EmbeddedResource>
		<EmbeddedResource Update="SquadResources.pt-BR.resx">
			<Generator></Generator>
		</EmbeddedResource>
		<EmbeddedResource Update="SquadResources.resx">
			<Generator>PublicResXFileCodeGenerator</Generator>
			<LastGenOutput>SquadResources.Designer.cs</LastGenOutput>
		</EmbeddedResource>
=======
  <ItemGroup>
    <EmbeddedResource Update="ApplicationDataResources.resx">
      <LastGenOutput>ApplicationDataResources.Designer.cs</LastGenOutput>
      <Generator>PublicResXFileCodeGenerator</Generator>
    </EmbeddedResource>
    <EmbeddedResource Update="ApplicationDataResources.pt-BR.resx">
      <Generator></Generator>
    </EmbeddedResource>
    <EmbeddedResource Update="AreaResources.pt-BR.resx">
      <Generator></Generator>
    </EmbeddedResource>
    <EmbeddedResource Update="AreaResources.resx">
      <Generator>PublicResXFileCodeGenerator</Generator>
      <LastGenOutput>AreaResources.Designer.cs</LastGenOutput>
    </EmbeddedResource>
    <EmbeddedResource Update="FilterResources.resx">
      <Generator>PublicResXFileCodeGenerator</Generator>
      <LastGenOutput>FilterValidatorResource.Designer.cs</LastGenOutput>
    </EmbeddedResource>
    <EmbeddedResource Update="GeneralResources - Copy.fr-FR.resx">
      <SubType>Designer</SubType>
      <DependentUpon>GeneralResources.resx</DependentUpon>
    </EmbeddedResource>
    <EmbeddedResource Update="GeneralResources - Copy.ja-JP.resx">
      <SubType>Designer</SubType>
      <DependentUpon>GeneralResources.resx</DependentUpon>
    </EmbeddedResource>
    <EmbeddedResource Update="GeneralResources - Copy.zh-CN.resx">
      <DependentUpon>GeneralResources.resx</DependentUpon>
      <Generator></Generator>
    </EmbeddedResource>
    <EmbeddedResource Update="GitLabResource.pt-BR.resx">
      <Generator></Generator>
    </EmbeddedResource>
    <EmbeddedResource Update="GitLabResource.resx">
      <Generator>PublicResXFileCodeGenerator</Generator>
      <LastGenOutput>GitLabResource.Designer.cs</LastGenOutput>
    </EmbeddedResource>
    <EmbeddedResource Update="GitResource.resx">
      <Generator>PublicResXFileCodeGenerator</Generator>
      <LastGenOutput>GitResource.Designer.cs</LastGenOutput>
    </EmbeddedResource>
    <EmbeddedResource Update="IntegrationResources.resx">
      <LastGenOutput>IntegrationResources.Designer.cs</LastGenOutput>
      <Generator>PublicResXFileCodeGenerator</Generator>
    </EmbeddedResource>
    <EmbeddedResource Update="Messages - Copy %282%29.pt-br.resx">
      <SubType>Designer</SubType>
      <DependentUpon>Messages.resx</DependentUpon>
    </EmbeddedResource>
    <EmbeddedResource Update="ResponsibleResource.pt-br.resx">
      <Generator></Generator>
    </EmbeddedResource>
    <EmbeddedResource Update="ResponsibleResource.resx">
      <Generator>PublicResXFileCodeGenerator</Generator>
      <LastGenOutput>ResponsibleResource.Designer.cs</LastGenOutput>
    </EmbeddedResource>
    <EmbeddedResource Update="ServiceResources.zh-CN.resx">
      <DependentUpon>ServiceResources.resx</DependentUpon>
      <Generator></Generator>
    </EmbeddedResource>
    <EmbeddedResource Update="ServiceResources.ja-JP.resx">
      <DependentUpon>ServiceResources.resx</DependentUpon>
      <SubType>Designer</SubType>
    </EmbeddedResource>
    <EmbeddedResource Update="ServiceResources.fr-FR.resx">
      <DependentUpon>ServiceResources.resx</DependentUpon>
      <SubType>Designer</SubType>
    </EmbeddedResource>
    <EmbeddedResource Update="Messages - Copy.pt-BR.resx">
      <SubType>Designer</SubType>
    </EmbeddedResource>
    <EmbeddedResource Update="ServiceResources.es-AR.resx">
      <DependentUpon>ServiceResources.resx</DependentUpon>
      <SubType>Designer</SubType>
    </EmbeddedResource>
    <EmbeddedResource Update="ServiceResources.it-IT.resx">
      <DependentUpon>ServiceResources.resx</DependentUpon>
      <SubType>Designer</SubType>
    </EmbeddedResource>
    <EmbeddedResource Update="ServiceResources.pt-BR.resx">
      <DependentUpon>ServiceResources.resx</DependentUpon>
      <SubType>Designer</SubType>
    </EmbeddedResource>
    <EmbeddedResource Update="ServiceResources.resx">
      <LastGenOutput>ServiceResources.Designer.cs</LastGenOutput>
      <Generator>PublicResXFileCodeGenerator</Generator>
    </EmbeddedResource>
>>>>>>> 3cde6470

	</ItemGroup>

</Project><|MERGE_RESOLUTION|>--- conflicted
+++ resolved
@@ -1,31 +1,9 @@
 <Project Sdk="Microsoft.NET.Sdk">
 
-<<<<<<< HEAD
-	<PropertyGroup>
-		<AnalysisLevel>latest-all</AnalysisLevel>
-		<AssemblyInformationalVersion>1.0.0</AssemblyInformationalVersion>
-		<AssemblyName>Stellantis.$(SolutionName).$(MSBuildProjectName)</AssemblyName>
-		<Authors>Stellantis</Authors>
-		<Copyright>© Stellantis. All rights reserved.</Copyright>
-		<GenerateAssemblyInfo>false</GenerateAssemblyInfo>
-		<GeneratedAssemblyInfoFile>Properties\AssemblyInfo.cs</GeneratedAssemblyInfoFile>
-		<ImplicitUsings>enable</ImplicitUsings>
-		<NeutralLanguage>en</NeutralLanguage>
-		<NeutralResourcesLanguage>en</NeutralResourcesLanguage>
-		<Nullable>enable</Nullable>
-		<PackageId>$(AssemblyName)</PackageId>
-		<PackageTags>AMS</PackageTags>
-		<Product>$(SolutionName)</Product>
-		<RepositoryUrl>https://gitlab.fcalatam.com/fca/architecture/application/dotnetcore/base-project.git</RepositoryUrl>
-		<RootNamespace>Stellantis.$(SolutionName).$(MSBuildProjectName.Replace(" ", "_"))</RootNamespace>
-		<TargetFramework>net8.0</TargetFramework>
-		<Title>$(SolutionName)</Title>
-	</PropertyGroup>
-=======
   <PropertyGroup>
     <AnalysisLevel>latest-all</AnalysisLevel>
     <AssemblyInformationalVersion>1.0.0</AssemblyInformationalVersion>
-    <AssemblyName>Stellantis.ProjectName.$(MSBuildProjectName)</AssemblyName>
+    <AssemblyName>Stellantis.$(SolutionName).$(MSBuildProjectName)</AssemblyName>
     <Authors>Stellantis</Authors>
     <Copyright>© Stellantis. All rights reserved.</Copyright>
     <GenerateAssemblyInfo>false</GenerateAssemblyInfo>
@@ -36,13 +14,12 @@
     <Nullable>enable</Nullable>
     <PackageId>$(AssemblyName)</PackageId>
     <PackageTags>AMS</PackageTags>
-    <Product>ProjectName</Product>
+    <Product>$(SolutionName)</Product>
     <RepositoryUrl>https://gitlab.fcalatam.com/fca/architecture/application/dotnetcore/base-project.git</RepositoryUrl>
-    <RootNamespace>Stellantis.ProjectName.$(MSBuildProjectName.Replace(" ", "_"))</RootNamespace>
+    <RootNamespace>Stellantis.$(SolutionName).$(MSBuildProjectName.Replace(" ", "_"))</RootNamespace>
     <TargetFramework>net8.0</TargetFramework>
-    <Title>ProjectName</Title>
+    <Title>$(SolutionName)</Title>
   </PropertyGroup>
->>>>>>> 3cde6470
 
 	<PropertyGroup Condition="'$(Configuration)|$(Platform)'=='Debug|AnyCPU'">
 		<TreatWarningsAsErrors>True</TreatWarningsAsErrors>
@@ -90,34 +67,6 @@
 		<None Remove="AreaResources.resx.bak" />
 	</ItemGroup>
 
-<<<<<<< HEAD
-	<ItemGroup>
-		<Compile Update="ApplicationDataResources.Designer.cs">
-			<DependentUpon>ApplicationDataResources.resx</DependentUpon>
-			<DesignTime>True</DesignTime>
-			<AutoGen>True</AutoGen>
-		</Compile>
-		<Compile Update="AreaResources.Designer.cs">
-			<DesignTime>True</DesignTime>
-			<AutoGen>True</AutoGen>
-			<DependentUpon>AreaResources.resx</DependentUpon>
-		</Compile>
-		<Compile Update="AreaResources.pt-BR.Designer.cs">
-			<DependentUpon>AreaResources.pt-BR.resx</DependentUpon>
-			<DesignTime>True</DesignTime>
-			<AutoGen>True</AutoGen>
-		</Compile>
-		<Compile Update="FilterResources.Designer.cs">
-			<DesignTime>True</DesignTime>
-			<AutoGen>True</AutoGen>
-			<DependentUpon>FilterResources.resx</DependentUpon>
-		</Compile>
-		<Compile Update="GitLabResource.Designer.cs">
-			<DesignTime>True</DesignTime>
-			<AutoGen>True</AutoGen>
-			<DependentUpon>GitLabResource.resx</DependentUpon>
-		</Compile>
-=======
   <ItemGroup>
     <Compile Update="ApplicationDataResources.Designer.cs">
       <DependentUpon>ApplicationDataResources.resx</DependentUpon>
@@ -139,17 +88,16 @@
       <AutoGen>True</AutoGen>
       <DependentUpon>FilterResources.resx</DependentUpon>
     </Compile>
-    <Compile Update="GitResource.Designer.cs">
-      <DesignTime>True</DesignTime>
-      <AutoGen>True</AutoGen>
-      <DependentUpon>GitResource.resx</DependentUpon>
-    </Compile>
     <Compile Update="IntegrationResources.Designer.cs">
       <DependentUpon>IntegrationResources.resx</DependentUpon>
       <DesignTime>True</DesignTime>
       <AutoGen>True</AutoGen>
     </Compile>
->>>>>>> 3cde6470
+    <Compile Update="MemberResource.Designer.cs">
+      <DesignTime>True</DesignTime>
+      <AutoGen>True</AutoGen>
+      <DependentUpon>MemberResource.resx</DependentUpon>
+    </Compile>
 
 		<Compile Update="ResponsibleResource.Designer.cs">
 			<DesignTime>True</DesignTime>
@@ -162,9 +110,9 @@
 			<AutoGen>True</AutoGen>
 		</Compile>
 		<Compile Update="ServiceResources.Designer.cs">
-			<DependentUpon>ServiceResources.resx</DependentUpon>
-			<DesignTime>True</DesignTime>
-			<AutoGen>True</AutoGen>
+		  <DesignTime>True</DesignTime>
+		  <AutoGen>True</AutoGen>
+		  <DependentUpon>ServiceResources.resx</DependentUpon>
 		</Compile>
 		<Compile Update="SquadResources.Designer.cs">
 			<DesignTime>True</DesignTime>
@@ -173,74 +121,67 @@
 		</Compile>
 	</ItemGroup>
 
-	<ItemGroup>
-		<EmbeddedResource Update="ApplicationDataResources.resx">
-			<LastGenOutput>ApplicationDataResources.Designer.cs</LastGenOutput>
-			<Generator>PublicResXFileCodeGenerator</Generator>
-		</EmbeddedResource>
-		<EmbeddedResource Update="ApplicationDataResources.pt-BR.resx">
-			<Generator></Generator>
-		</EmbeddedResource>
-		<EmbeddedResource Update="AreaResources.pt-BR.resx">
-			<Generator></Generator>
-		</EmbeddedResource>
-		<EmbeddedResource Update="AreaResources.resx">
-			<Generator>PublicResXFileCodeGenerator</Generator>
-			<LastGenOutput>AreaResources.Designer.cs</LastGenOutput>
-		</EmbeddedResource>
-		<EmbeddedResource Update="FilterResources.resx">
-			<Generator>PublicResXFileCodeGenerator</Generator>
-			<LastGenOutput>FilterValidatorResource.Designer.cs</LastGenOutput>
-		</EmbeddedResource>
-		<EmbeddedResource Update="GeneralResources - Copy.fr-FR.resx">
-			<SubType>Designer</SubType>
-			<DependentUpon>GeneralResources.resx</DependentUpon>
-		</EmbeddedResource>
-		<EmbeddedResource Update="GeneralResources - Copy.ja-JP.resx">
-			<SubType>Designer</SubType>
-			<DependentUpon>GeneralResources.resx</DependentUpon>
-		</EmbeddedResource>
-		<EmbeddedResource Update="GeneralResources - Copy.zh-CN.resx">
-			<DependentUpon>GeneralResources.resx</DependentUpon>
-			<Generator></Generator>
-		</EmbeddedResource>
-		<EmbeddedResource Update="Messages - Copy %282%29.pt-br.resx">
-			<SubType>Designer</SubType>
-			<DependentUpon>Messages.resx</DependentUpon>
-		</EmbeddedResource>
-		<EmbeddedResource Update="ServiceResources.zh-CN.resx">
-			<DependentUpon>ServiceResources.resx</DependentUpon>
-			<Generator></Generator>
-		</EmbeddedResource>
-		<EmbeddedResource Update="ServiceResources.ja-JP.resx">
-			<DependentUpon>ServiceResources.resx</DependentUpon>
-			<SubType>Designer</SubType>
-		</EmbeddedResource>
-		<EmbeddedResource Update="ServiceResources.fr-FR.resx">
-			<DependentUpon>ServiceResources.resx</DependentUpon>
-			<SubType>Designer</SubType>
-		</EmbeddedResource>
-		<EmbeddedResource Update="Messages - Copy.pt-BR.resx">
-			<SubType>Designer</SubType>
-		</EmbeddedResource>
-		<EmbeddedResource Update="ServiceResources.es-AR.resx">
-			<DependentUpon>ServiceResources.resx</DependentUpon>
-			<SubType>Designer</SubType>
-		</EmbeddedResource>
-		<EmbeddedResource Update="ServiceResources.it-IT.resx">
-			<DependentUpon>ServiceResources.resx</DependentUpon>
-			<SubType>Designer</SubType>
-		</EmbeddedResource>
-		<EmbeddedResource Update="ServiceResources.pt-BR.resx">
-			<DependentUpon>ServiceResources.resx</DependentUpon>
-			<SubType>Designer</SubType>
-		</EmbeddedResource>
-		<EmbeddedResource Update="ServiceResources.resx">
-			<LastGenOutput>ServiceResources.Designer.cs</LastGenOutput>
-			<Generator>PublicResXFileCodeGenerator</Generator>
-		</EmbeddedResource>
-
-<<<<<<< HEAD
+  <ItemGroup>
+    <EmbeddedResource Update="ApplicationDataResources.resx">
+      <LastGenOutput>ApplicationDataResources.Designer.cs</LastGenOutput>
+      <Generator>PublicResXFileCodeGenerator</Generator>
+    </EmbeddedResource>
+    <EmbeddedResource Update="ApplicationDataResources.pt-BR.resx">
+      <Generator></Generator>
+    </EmbeddedResource>
+    <EmbeddedResource Update="AreaResources.pt-BR.resx">
+      <Generator></Generator>
+    </EmbeddedResource>
+    <EmbeddedResource Update="AreaResources.resx">
+      <Generator>PublicResXFileCodeGenerator</Generator>
+      <LastGenOutput>AreaResources.Designer.cs</LastGenOutput>
+    </EmbeddedResource>
+    <EmbeddedResource Update="FilterResources.resx">
+      <Generator>PublicResXFileCodeGenerator</Generator>
+      <LastGenOutput>FilterValidatorResource.Designer.cs</LastGenOutput>
+    </EmbeddedResource>
+    <EmbeddedResource Update="GeneralResources - Copy.fr-FR.resx">
+      <SubType>Designer</SubType>
+      <DependentUpon>GeneralResources.resx</DependentUpon>
+    </EmbeddedResource>
+    <EmbeddedResource Update="GeneralResources - Copy.ja-JP.resx">
+      <SubType>Designer</SubType>
+      <DependentUpon>GeneralResources.resx</DependentUpon>
+    </EmbeddedResource>
+    <EmbeddedResource Update="GeneralResources - Copy.zh-CN.resx">
+      <DependentUpon>GeneralResources.resx</DependentUpon>
+      <Generator></Generator>
+    </EmbeddedResource>
+    <EmbeddedResource Update="GitLabResource.pt-BR.resx">
+      <Generator></Generator>
+    </EmbeddedResource>
+    <EmbeddedResource Update="GitLabResource.resx">
+      <Generator>PublicResXFileCodeGenerator</Generator>
+      <LastGenOutput>GitLabResource.Designer.cs</LastGenOutput>
+    </EmbeddedResource>
+    <EmbeddedResource Update="IntegrationResources.resx">
+      <LastGenOutput>IntegrationResources.Designer.cs</LastGenOutput>
+      <Generator>PublicResXFileCodeGenerator</Generator>
+    </EmbeddedResource>
+    <EmbeddedResource Update="MemberResource.resx">
+      <Generator>PublicResXFileCodeGenerator</Generator>
+      <LastGenOutput>MemberResource.Designer.cs</LastGenOutput>
+    </EmbeddedResource>
+    <EmbeddedResource Update="Messages - Copy %282%29.pt-br.resx">
+      <SubType>Designer</SubType>
+      <DependentUpon>Messages.resx</DependentUpon>
+    </EmbeddedResource>
+    <EmbeddedResource Update="ResponsibleResource.pt-br.resx">
+      <Generator></Generator>
+    </EmbeddedResource>
+    <EmbeddedResource Update="ResponsibleResource.resx">
+      <Generator>PublicResXFileCodeGenerator</Generator>
+      <LastGenOutput>ResponsibleResource.Designer.cs</LastGenOutput>
+    </EmbeddedResource>
+    <EmbeddedResource Update="Messages - Copy.pt-BR.resx">
+      <SubType>Designer</SubType>
+    </EmbeddedResource>
+
 		<EmbeddedResource Update="FilterResources.it-IT.resx">
 			<DependentUpon>FilterResources.resx</DependentUpon>
 			<Generator></Generator>
@@ -269,6 +210,10 @@
 			<LastGenOutput>FilterResources.Designer.cs</LastGenOutput>
 			<Generator>PublicResXFileCodeGenerator</Generator>
 		</EmbeddedResource>
+		<EmbeddedResource Update="ServiceResources.resx">
+		  <Generator>PublicResXFileCodeGenerator</Generator>
+		  <LastGenOutput>ServiceResources.Designer.cs</LastGenOutput>
+		</EmbeddedResource>
 		<EmbeddedResource Update="SquadResources.pt-BR.resx">
 			<Generator></Generator>
 		</EmbeddedResource>
@@ -276,96 +221,6 @@
 			<Generator>PublicResXFileCodeGenerator</Generator>
 			<LastGenOutput>SquadResources.Designer.cs</LastGenOutput>
 		</EmbeddedResource>
-=======
-  <ItemGroup>
-    <EmbeddedResource Update="ApplicationDataResources.resx">
-      <LastGenOutput>ApplicationDataResources.Designer.cs</LastGenOutput>
-      <Generator>PublicResXFileCodeGenerator</Generator>
-    </EmbeddedResource>
-    <EmbeddedResource Update="ApplicationDataResources.pt-BR.resx">
-      <Generator></Generator>
-    </EmbeddedResource>
-    <EmbeddedResource Update="AreaResources.pt-BR.resx">
-      <Generator></Generator>
-    </EmbeddedResource>
-    <EmbeddedResource Update="AreaResources.resx">
-      <Generator>PublicResXFileCodeGenerator</Generator>
-      <LastGenOutput>AreaResources.Designer.cs</LastGenOutput>
-    </EmbeddedResource>
-    <EmbeddedResource Update="FilterResources.resx">
-      <Generator>PublicResXFileCodeGenerator</Generator>
-      <LastGenOutput>FilterValidatorResource.Designer.cs</LastGenOutput>
-    </EmbeddedResource>
-    <EmbeddedResource Update="GeneralResources - Copy.fr-FR.resx">
-      <SubType>Designer</SubType>
-      <DependentUpon>GeneralResources.resx</DependentUpon>
-    </EmbeddedResource>
-    <EmbeddedResource Update="GeneralResources - Copy.ja-JP.resx">
-      <SubType>Designer</SubType>
-      <DependentUpon>GeneralResources.resx</DependentUpon>
-    </EmbeddedResource>
-    <EmbeddedResource Update="GeneralResources - Copy.zh-CN.resx">
-      <DependentUpon>GeneralResources.resx</DependentUpon>
-      <Generator></Generator>
-    </EmbeddedResource>
-    <EmbeddedResource Update="GitLabResource.pt-BR.resx">
-      <Generator></Generator>
-    </EmbeddedResource>
-    <EmbeddedResource Update="GitLabResource.resx">
-      <Generator>PublicResXFileCodeGenerator</Generator>
-      <LastGenOutput>GitLabResource.Designer.cs</LastGenOutput>
-    </EmbeddedResource>
-    <EmbeddedResource Update="GitResource.resx">
-      <Generator>PublicResXFileCodeGenerator</Generator>
-      <LastGenOutput>GitResource.Designer.cs</LastGenOutput>
-    </EmbeddedResource>
-    <EmbeddedResource Update="IntegrationResources.resx">
-      <LastGenOutput>IntegrationResources.Designer.cs</LastGenOutput>
-      <Generator>PublicResXFileCodeGenerator</Generator>
-    </EmbeddedResource>
-    <EmbeddedResource Update="Messages - Copy %282%29.pt-br.resx">
-      <SubType>Designer</SubType>
-      <DependentUpon>Messages.resx</DependentUpon>
-    </EmbeddedResource>
-    <EmbeddedResource Update="ResponsibleResource.pt-br.resx">
-      <Generator></Generator>
-    </EmbeddedResource>
-    <EmbeddedResource Update="ResponsibleResource.resx">
-      <Generator>PublicResXFileCodeGenerator</Generator>
-      <LastGenOutput>ResponsibleResource.Designer.cs</LastGenOutput>
-    </EmbeddedResource>
-    <EmbeddedResource Update="ServiceResources.zh-CN.resx">
-      <DependentUpon>ServiceResources.resx</DependentUpon>
-      <Generator></Generator>
-    </EmbeddedResource>
-    <EmbeddedResource Update="ServiceResources.ja-JP.resx">
-      <DependentUpon>ServiceResources.resx</DependentUpon>
-      <SubType>Designer</SubType>
-    </EmbeddedResource>
-    <EmbeddedResource Update="ServiceResources.fr-FR.resx">
-      <DependentUpon>ServiceResources.resx</DependentUpon>
-      <SubType>Designer</SubType>
-    </EmbeddedResource>
-    <EmbeddedResource Update="Messages - Copy.pt-BR.resx">
-      <SubType>Designer</SubType>
-    </EmbeddedResource>
-    <EmbeddedResource Update="ServiceResources.es-AR.resx">
-      <DependentUpon>ServiceResources.resx</DependentUpon>
-      <SubType>Designer</SubType>
-    </EmbeddedResource>
-    <EmbeddedResource Update="ServiceResources.it-IT.resx">
-      <DependentUpon>ServiceResources.resx</DependentUpon>
-      <SubType>Designer</SubType>
-    </EmbeddedResource>
-    <EmbeddedResource Update="ServiceResources.pt-BR.resx">
-      <DependentUpon>ServiceResources.resx</DependentUpon>
-      <SubType>Designer</SubType>
-    </EmbeddedResource>
-    <EmbeddedResource Update="ServiceResources.resx">
-      <LastGenOutput>ServiceResources.Designer.cs</LastGenOutput>
-      <Generator>PublicResXFileCodeGenerator</Generator>
-    </EmbeddedResource>
->>>>>>> 3cde6470
 
 	</ItemGroup>
 
