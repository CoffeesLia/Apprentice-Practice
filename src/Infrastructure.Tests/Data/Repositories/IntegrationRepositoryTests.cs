﻿using AutoFixture;
using Microsoft.EntityFrameworkCore;
using Stellantis.ProjectName.Application.Models.Filters;
using Stellantis.ProjectName.Domain.Entities;
using Stellantis.ProjectName.Infrastructure.Data;
using Stellantis.ProjectName.Infrastructure.Data.Repositories;
using System;
using System.Collections.Generic;
using System.Linq;
using System.Text;
using System.Threading.Tasks;

namespace Infrastructure.Tests.Data.Repositories
{
    public class IntegrationRepositoryTests
    {
        private readonly Context _context;
        private readonly IntegrationRepository _repository;
        private readonly Fixture _fixture = new();

        public IntegrationRepositoryTests()
        {
            var options = new DbContextOptionsBuilder<Context>()
                .UseInMemoryDatabase(databaseName: _fixture.Create<string>())
                .Options;
            _context = new Context(options);
            _repository = new IntegrationRepository(_context);
        }

        [Fact]
        public async Task GetByIdAsyncWhenIdExists()
        {
            // Arrange
            var integration = _fixture.Create<Integration>();
            await _context.Set<Integration>().AddAsync(integration);
            await _context.SaveChangesAsync();
            // Act
            var result = await _repository.GetByIdAsync(integration.Id);
            // Assert
            Assert.NotNull(result);
            Assert.Equal(integration.Id, result.Id);
        }

        [Fact]
        public async Task GetByIdAsyncWhenIdDoesNotExist()
        {
            // Arrange
            var id = _fixture.Create<int>();
            // Act
            var result = await _repository.GetByIdAsync(id);
            // Assert
            Assert.Null(result);
        }
<<<<<<< HEAD
       
       
=======
      

>>>>>>> 3023dca7
        [Fact]
        public async Task DeleteAsyncWhenCalled()
        {
            // Arrange
            var integration = _fixture.Create<Integration>();
            await _context.Set<Integration>().AddAsync(integration);
            await _context.SaveChangesAsync();
            // Act
            await _repository.DeleteAsync(integration.Id);
            // Assert
            var result = await _context.Set<Integration>().FindAsync(integration.Id);
            Assert.Null(result);
        }

        [Fact]
        public async Task CreateAsyncWhenCalled()
        {
            // Arrange
            var integration = _fixture.Create<Integration>();
            // Act
            await _repository.CreateAsync(integration);
            // Assert
            var result = await _context.Set<Integration>().FindAsync(integration.Id);
            Assert.NotNull(result);
            Assert.Equal(integration.Name, result.Name);
        }

        [Fact]
        public async Task UpdateAsyncWhenCalled()
        {
            // Arrange
            var integration = _fixture.Create<Integration>();
            await _context.Set<Integration>().AddAsync(integration);
            await _context.SaveChangesAsync();
            integration.Name = "Updated Name";
            // Act
            await _repository.UpdateAsync(integration);
            // Assert
            var result = await _context.Set<Integration>().FindAsync(integration.Id);
            Assert.NotNull(result);
            Assert.Equal("Updated Name", result.Name);
        }


        [Fact]
        public async Task CreateAsyncWithNullEntityThrowsException()
        {
            // Act & Assert
            await Assert.ThrowsAsync<ArgumentNullException>(() => _repository.CreateAsync((Integration)null!));
        }

        [Fact]
        public async Task UpdateAsyncWithNullEntityThrowsException()
        {
            // Act & Assert
            await Assert.ThrowsAsync<ArgumentNullException>(() =>
            {
                return _repository.UpdateAsync((Integration)null!);
            });
        }


        [Fact]
        public async Task DeleteAsyncWithNullEntityThrowsException()
        {
            // Act & Assert
            await Assert.ThrowsAsync<ArgumentNullException>(() => _repository.DeleteAsync((Integration)null!));
        }

        [Fact]
        public async Task GetListAsyncWithNullFilterThrowsException()
        {
            // Act & Assert
            await Assert.ThrowsAsync<ArgumentNullException>(() => _repository.GetListAsync(null!));
        }
    }
}<|MERGE_RESOLUTION|>--- conflicted
+++ resolved
@@ -1,4 +1,4 @@
-﻿using AutoFixture;
+using AutoFixture;
 using Microsoft.EntityFrameworkCore;
 using Stellantis.ProjectName.Application.Models.Filters;
 using Stellantis.ProjectName.Domain.Entities;
@@ -51,13 +51,7 @@
             // Assert
             Assert.Null(result);
         }
-<<<<<<< HEAD
-       
-       
-=======
-      
 
->>>>>>> 3023dca7
         [Fact]
         public async Task DeleteAsyncWhenCalled()
         {
