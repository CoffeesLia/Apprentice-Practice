﻿using System;
using System.Collections.Generic;
using System.Linq;
using System.Text;
using System.Threading.Tasks;
using Stellantis.ProjectName.Application.Interfaces.Repositories;
using Stellantis.ProjectName.Application.Services;
using Stellantis.ProjectName.Domain.Entities;
using Moq;
using Xunit;
using Microsoft.Extensions.Localization;
using Stellantis.ProjectName.Application.Resources;

namespace Stellantis.ProjectName.Application.Tests.Services
{
    public class MemberServiceTest
    {
        private readonly Mock<IMemberRepository> _memberRepositoryMock;
        private readonly Mock<IStringLocalizer<ServiceResources>> _localizerMock;
        private readonly MemberService _memberService;

        public MemberServiceTest()
        {
            _memberRepositoryMock = new Mock<IMemberRepository>();
            _localizerMock = new Mock<IStringLocalizer<ServiceResources>>();
            _memberService = new MemberService(_memberRepositoryMock.Object, _localizerMock.Object);
        }

        [Fact]
        public async Task AddEntityMember_ShouldThrowException_WhenEmailIsNotUnique()
        {
            //arrange
            var entityMember = new EntityMember
            {
                Id = Guid.NewGuid(),
                Name = "Ana",
                Role = "Developer",
                Cost = 1000,
                Email = "ana.souza7@exemplo.com"
            };

            _memberRepositoryMock.Setup(repo => repo.IsEmailUnique(entityMember.Email, entityMember.Id));
            _localizerMock.Setup(localizer => localizer["MemberEmailAlreadyExists"]).Returns(new LocalizedString("MemberEmailAlreadyExists", "This e-mail already exists"));

            //actEassert
            var exception = await Assert.ThrowsAsync<InvalidOperationException>(() => _memberService.UpdateEntityMemberAsync(entityMember));
            _localizerMock.Verify(localizer => localizer["MemberEmailAlreadyExists"], Times.Once);
            Assert.Equal("This e-mail already exists", exception.Message);
        }

        /*
        [Fact]
        public async Task UpdateEntityMember_ShouldThrowException_WhenRequiredFieldsAreNotFilled()
        {
            //arrange
            var entityMember = new EntityMember
            {
                Id = Guid.NewGuid(),
                Name = "",
                Role = "",
                Cost = 0,
                Email = "ana.souza7@exemplo.com"
            };

            _localizerMock.Setup(localizer => localizer["MemberRequiredFieldsMissing"]).Returns(new LocalizedString("MemberRequiredFieldsMissing", "All required fields must be completed. "));

            //actEassert
<<<<<<< HEAD
            var exception = await Assert.ThrowsAsync<ArgumentException>(() => _memberService.UpdateEntityMemberAsync(entityMember));
            _localizerMock.Verify(localizer => localizer["MemberRequiredFieldsMissing"], Times.Once);
            Assert.Equal("All required fields must be completed.", exception.Message);

        }

        [Fact]
        public async Task UpdateEntityMemberShouldUpdateMemberWhenAllFieldsAreValid()
        {
            //arrange
            var entityMember = new EntityMember
            {
                Id = Guid.NewGuid(),
                Name = "Ana",
                Role = "Developer",
                Cost = 1000,
                Email = "ana.souza7@exemplo.com"
            };

            _memberRepositoryMock.Setup(repo => repo.IsEmailUnique(entityMember.Email, entityMember.Id));

            //act
            await _memberService.AddEntityMemberAsync(entityMember);

            //assert
            _memberRepositoryMock.Verify(repo => repo.UpdateEntityMemberAsync(entityMember), Times.Once);
=======
            Assert.Throws<ArgumentException>(() => _memberService.AddEntityMember(entityMember));
>>>>>>> 3cde6470
        }
        */

        [Fact]
        public async Task GetMemberByIdAsync_ShouldReturnMember_WhenMemberExists()
        {
            //arrange
            var id = Guid.NewGuid();
            var entityMember = new EntityMember
            {
                Id = id,
                Name = "Ana",
                Role = "Developer",
                Cost = 1000,
                Email = "ana.souza7@exemplo.com"
            };

            _memberRepositoryMock.Setup(repo => repo.GetMemberByIdAsync(id)).ReturnsAsync(entityMember);

            //act
            var result = await _memberService.GetMemberByIdAsync(id);

            //assert
            Assert.Equal(entityMember, result);
        }

        [Fact]
        public async Task GetMemberByIdAsync_ShouldReturnNull_WhenMemberDoesNotExist()
        {
            //arrange
            var id = Guid.NewGuid();

            _memberRepositoryMock.Setup(repo => repo.GetMemberByIdAsync(id)).ReturnsAsync((EntityMember)null);

            //act
            var result = await _memberService.GetMemberByIdAsync(id);

            //assert
            Assert.Null(result);
        }
    }
}<|MERGE_RESOLUTION|>--- conflicted
+++ resolved
@@ -65,36 +65,8 @@
             _localizerMock.Setup(localizer => localizer["MemberRequiredFieldsMissing"]).Returns(new LocalizedString("MemberRequiredFieldsMissing", "All required fields must be completed. "));
 
             //actEassert
-<<<<<<< HEAD
-            var exception = await Assert.ThrowsAsync<ArgumentException>(() => _memberService.UpdateEntityMemberAsync(entityMember));
-            _localizerMock.Verify(localizer => localizer["MemberRequiredFieldsMissing"], Times.Once);
-            Assert.Equal("All required fields must be completed.", exception.Message);
+            Assert.Throws<ArgumentException>(() => _memberService.AddEntityMember(entityMember));
 
-        }
-
-        [Fact]
-        public async Task UpdateEntityMemberShouldUpdateMemberWhenAllFieldsAreValid()
-        {
-            //arrange
-            var entityMember = new EntityMember
-            {
-                Id = Guid.NewGuid(),
-                Name = "Ana",
-                Role = "Developer",
-                Cost = 1000,
-                Email = "ana.souza7@exemplo.com"
-            };
-
-            _memberRepositoryMock.Setup(repo => repo.IsEmailUnique(entityMember.Email, entityMember.Id));
-
-            //act
-            await _memberService.AddEntityMemberAsync(entityMember);
-
-            //assert
-            _memberRepositoryMock.Verify(repo => repo.UpdateEntityMemberAsync(entityMember), Times.Once);
-=======
-            Assert.Throws<ArgumentException>(() => _memberService.AddEntityMember(entityMember));
->>>>>>> 3cde6470
         }
         */
 
