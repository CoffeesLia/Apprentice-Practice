﻿using System.Globalization;
using Application.Tests.Helpers;
using FluentValidation.TestHelper;
using Microsoft.Extensions.Localization;
using Moq;
using Stellantis.ProjectName.Application.Interfaces.Repositories;
using Stellantis.ProjectName.Application.Models;
using Stellantis.ProjectName.Application.Models.Filters;
using Stellantis.ProjectName.Application.Resources;
using Stellantis.ProjectName.Application.Services;
using Stellantis.ProjectName.Application.Validators;
using Stellantis.ProjectName.Domain.Entities;
using Xunit;

namespace Application.Tests.Services
{
    public class SquadServiceTests
<<<<<<< HEAD
    { // remove o isrtinglocalizer e add localizerhelp e tira mensagens pre fixas 
        private readonly Mock<ISquadRepository> squadRepositoryMock;
        private readonly Mock<IStringLocalizer<SquadResources>> localizerMock;
        private readonly Mock<IValidator<Squad>> validatorMock;
        private readonly SquadService squadService;
=======
    {
        private readonly Mock<ISquadRepository> _squadRepositoryMock;
        private readonly SquadService _squadService;
>>>>>>> 629abfdf

        public SquadServiceTests()
        {
            CultureInfo.CurrentCulture = new CultureInfo("pt-BR");
            _squadRepositoryMock = new Mock<ISquadRepository>();

            var localizerMock = new Mock<IStringLocalizer<SquadResources>>();
            var validator = new SquadValidator(LocalizerFactorHelper.Create());

            _squadService = new SquadService(
                _squadRepositoryMock.Object,
                localizerMock.Object,
                validator);
        }

        [Fact]
        public async Task CreateAsyncShouldReturnCompleteOperationResult()
        {
            // Arrange
            var squad = new Squad { Name = "Test Squad" };
            _squadRepositoryMock.Setup(repo => repo.CreateAsync(It.IsAny<Squad>(), It.IsAny<bool>()))
                .Returns(Task.CompletedTask);

            // Act
            var result = await _squadService.CreateAsync(squad);

            // Assert
            Assert.NotNull(result);
            Assert.Equal(OperationStatus.Success, result.Status);
        }

        [Fact]
        public async Task CreateAsyncShouldReturnConflictWhenSquadAlreadyExists()
        {
            // Arrange
            var squad = new Squad { Name = "Existing Squad" };
            _squadRepositoryMock.Setup(repo => repo.VerifyNameAlreadyExistsAsync(squad.Name))
                .ReturnsAsync(true);

            // Act
            var result = await _squadService.CreateAsync(squad);

            // Assert
            Assert.NotNull(result);
            Assert.Equal(OperationStatus.Conflict, result.Status);
            Assert.Equal(SquadResources.SquadNameAlreadyExists, result.Message);
        }

        [Fact]
        public async Task CreateAsyncShouldReturnInvalidDataWhenValidationFails()
        {
            // Arrange
            var squad = new Squad { Name = "ab" }; // Nome muito curto

            // Act
            var result = await _squadService.CreateAsync(squad);

            // Assert
            Assert.NotNull(result);
            Assert.Equal(OperationStatus.InvalidData, result.Status);
        }

        [Fact]
        public async Task CreateAsyncShouldThrowArgumentNullExceptionWhenEntityIsNull()
        {
            // Arrange
            Squad? squad = null;

            // Act & Assert
            var exception = await Assert.ThrowsAsync<ArgumentNullException>(() => _squadService.CreateAsync(squad!));
            Assert.Equal("squad", exception.ParamName);
            Assert.Contains(SquadResources.SquadCannotBeNull, exception.Message, StringComparison.Ordinal);
        }

        [Fact]
        public async Task DeleteAsyncShouldReturnCompleteOperationResult()
        {
            // Arrange
            var squadId = 1;

            _squadRepositoryMock.Setup(repo => repo.VerifySquadExistsAsync(squadId))
                .ReturnsAsync(true);

            _squadRepositoryMock.Setup(repo => repo.DeleteAsync(squadId, It.IsAny<bool>()))
                .Returns(Task.CompletedTask);

            // Act
            var result = await _squadService.DeleteAsync(squadId);

            // Assert
            Assert.NotNull(result);
            Assert.Equal(OperationStatus.Success, result.Status);
        }

        [Fact]
        public async Task DeleteAsyncShouldReturnNotFoundWhenSquadDoesNotExist()
        {
            // Arrange
            var squadId = 1;

            _squadRepositoryMock.Setup(repo => repo.VerifySquadExistsAsync(squadId))
                .ReturnsAsync(false);

            // Act
            var result = await _squadService.DeleteAsync(squadId);

            // Assert
            Assert.NotNull(result);
            Assert.Equal(OperationStatus.NotFound, result.Status);
            Assert.Equal(SquadResources.SquadNotFound, result.Message);
        }

        [Fact]
        public async Task GetItemAsyncShouldReturnItemWhenItemExists()
        {
            // Arrange
            var itemId = 1;
            var expectedItem = new Squad { Id = itemId, Name = "Test Squad" };
            _squadRepositoryMock.Setup(repo => repo.GetByIdAsync(itemId)).ReturnsAsync(expectedItem);

            // Act
            var result = await _squadService.GetItemAsync(itemId);

            // Assert
            Assert.NotNull(result);
            Assert.Equal(expectedItem.Id, result.Id);
        }

        [Fact]
        public async Task GetItemAsyncShouldThrowKeyNotFoundExceptionWhenItemDoesNotExist()
        {
            // Arrange
            var itemId = 1;
            _squadRepositoryMock.Setup(repo => repo.GetByIdAsync(itemId)).ReturnsAsync((Squad?)null);

            // Act & Assert
            await Assert.ThrowsAsync<KeyNotFoundException>(() => _squadService.GetItemAsync(itemId));
        }

        [Fact]
        public async Task UpdateAsyncShouldReturnCompleteOperationResult()
        {
            // Arrange
            var squad = new Squad { Id = 1, Name = "Updated Squad" };

            _squadRepositoryMock.Setup(repo => repo.UpdateAsync(It.IsAny<Squad>(), It.IsAny<bool>()))
                .Returns(Task.CompletedTask);

            // Act
            var result = await _squadService.UpdateAsync(squad);

            // Assert
            Assert.NotNull(result);
            Assert.Equal(OperationStatus.Success, result.Status);
        }

        [Fact]
        public async Task GetListAsyncShouldReturnPagedResult()
        {
            // Arrange
            var filter = new SquadFilter { Name = "Test Squad" };
            var expectedResult = new PagedResult<Squad>
            {
                Result = new List<Squad> { new() { Name = "Test Squad" } },
                Page = 1,
                PageSize = 10,
                Total = 1
            };
            _squadRepositoryMock.Setup(repo => repo.GetListAsync(filter)).ReturnsAsync(expectedResult);

            // Act
            var result = await _squadService.GetListAsync(filter);

            // Assert
            Assert.NotNull(result);
            Assert.Equal(expectedResult.Total, result.Total);
            Assert.Equal(expectedResult.Page, result.Page);
            Assert.Equal(expectedResult.PageSize, result.PageSize);
            Assert.Equal(expectedResult.Result, result.Result);
        }

        [Fact]
        public async Task GetListAsyncShouldThrowKeyNotFoundExceptionWhenNoSquadsFound()
        {
            // Arrange
            var filter = new SquadFilter { Name = "Nonexistent Squad" };

            _squadRepositoryMock.Setup(repo => repo.GetListAsync(It.IsAny<SquadFilter>()))
                .ReturnsAsync(new PagedResult<Squad> { Result = Enumerable.Empty<Squad>() });

            // Act
            Task act() => _squadService.GetListAsync(filter);

            // Assert
            var exception = await Assert.ThrowsAsync<KeyNotFoundException>(act);
            Assert.Contains(SquadResources.SquadNotFound, exception.Message, StringComparison.Ordinal);
        }

        [Fact]
        public async Task VerifyNameAlreadyExistsAsyncShouldThrowExceptionIfNameIsNull()
        {
            // Arrange
            string? name = null;

            // Act & Assert
            var exception = await Assert.ThrowsAsync<ArgumentException>(() => _squadService.VerifyNameAlreadyExistsAsync(name!));
            Assert.Contains(SquadResources.SquadNameRequired, exception.Message, StringComparison.Ordinal);
        }

        [Fact]
        public async Task VerifyNameAlreadyExistsAsyncShouldReturnFalseWhenNameDoesNotExist()
        {
            // Arrange
            var name = "Nonexistent Squad";
            _squadRepositoryMock.Setup(repo => repo.VerifyNameAlreadyExistsAsync(name)).ReturnsAsync(false);

            // Act
            var result = await _squadService.VerifyNameAlreadyExistsAsync(name);

            // Assert
            Assert.False(result);
        }

        [Fact]
        public async Task VerifyNameAlreadyExistsAsyncShouldThrowExceptionWhenNameExists()
        {
            // Arrange
            var name = "Existing Squad";
            _squadRepositoryMock.Setup(repo => repo.VerifyNameAlreadyExistsAsync(name)).ReturnsAsync(true);

            // Act & Assert
            var exception = await Assert.ThrowsAsync<ArgumentException>(() => _squadService.VerifyNameAlreadyExistsAsync(name));
            Assert.Contains(SquadResources.SquadNameAlreadyExists, exception.Message, StringComparison.Ordinal);
        }

        [Fact]
        public async Task VerifySquadExistsAsyncShouldReturnFalseWhenSquadDoesNotExist()
        {
            // Arrange
            var squadId = 1;
            _squadRepositoryMock.Setup(repo => repo.VerifySquadExistsAsync(squadId)).ReturnsAsync(false);

            // Act
            var result = await _squadService.VerifySquadExistsAsync(squadId);

            // Assert
            Assert.False(result);
        }

        [Fact]
        public async Task VerifySquadExistsAsyncShouldThrowWhenSquadExists()
        {
            // Arrange
            var squadId = 1;
            _squadRepositoryMock.Setup(repo => repo.VerifySquadExistsAsync(squadId)).ReturnsAsync(true);

            // Act & Assert
            var exception = await Assert.ThrowsAsync<ArgumentException>(() => _squadService.VerifySquadExistsAsync(squadId));
            Assert.Contains(SquadResources.SquadNameAlreadyExists, exception.Message, StringComparison.Ordinal);
        }

        [Fact]
        public async Task ShouldHaveErrorWhenSquadDescriptionLengthIsTooLong()
        {
            // Arrange
            var squad = new Squad { Name = "Test Squad", Description = new string('a', 501) };

            var validator = new SquadValidator(LocalizerFactorHelper.Create());

            // Act
            var result = await validator.TestValidateAsync(squad);

            // Assert
            result.ShouldHaveValidationErrorFor(s => s.Description)
                .WithErrorMessage(SquadResources.SquadDescriptionRequired);
        }

        [Fact]
        public async Task ShouldHaveErrorWhenSquadNameIsRequired()
        {
            // Arrange
            var squad = new Squad { Name = string.Empty };

            var validator = new SquadValidator(LocalizerFactorHelper.Create());

            // Act
            var result = await validator.TestValidateAsync(squad);

            // Assert
            result.ShouldHaveValidationErrorFor(s => s.Name)
                .WithErrorMessage(SquadResources.SquadNameRequired);
        }

        [Fact]
        public void SquadShouldSetAndGetDescription()
        {
            // Arrange
            var description = "Test Description";
            var squad = new Squad
            {
                Name = "Test Squad",
                Description = description
            };

            // Assert
            Assert.Equal(description, squad.Description);
        }

        [Fact]
        public void SquadFilterShouldCreateInstanceWithValidData()
        {
            // Arrange
            var name = "Test Squad";
            var squadId = 1;

            // Act
            var filter = new SquadFilter
            {
                Name = name,
                Id = squadId.ToString(CultureInfo.InvariantCulture)
            };

            // Assert
            Assert.Equal(name, filter.Name);
            Assert.Equal(squadId.ToString(CultureInfo.InvariantCulture), filter.Id);
        }

        [Fact]
        public async Task ShouldHaveErrorWhenNameIsTooShort()
        {
            // Arrange
            var squad = new Squad { Name = "ab" };

            var validator = new SquadValidator(LocalizerFactorHelper.Create());

            // Act
            var result = await validator.TestValidateAsync(squad);

            // Assert
            result.ShouldHaveValidationErrorFor(s => s.Name)
                .WithErrorMessage(SquadResources.NameValidateLength);
        }
    }
}<|MERGE_RESOLUTION|>--- conflicted
+++ resolved
@@ -15,17 +15,9 @@
 namespace Application.Tests.Services
 {
     public class SquadServiceTests
-<<<<<<< HEAD
-    { // remove o isrtinglocalizer e add localizerhelp e tira mensagens pre fixas 
-        private readonly Mock<ISquadRepository> squadRepositoryMock;
-        private readonly Mock<IStringLocalizer<SquadResources>> localizerMock;
-        private readonly Mock<IValidator<Squad>> validatorMock;
-        private readonly SquadService squadService;
-=======
     {
         private readonly Mock<ISquadRepository> _squadRepositoryMock;
         private readonly SquadService _squadService;
->>>>>>> 629abfdf
 
         public SquadServiceTests()
         {
