<<<<<<< HEAD
﻿using System.Globalization;
using System.Reflection;
using FluentValidation;
using FluentValidation.Results;
=======
﻿using Moq;
>>>>>>> 1ad616c7
using Microsoft.Extensions.Localization;
using Stellantis.ProjectName.Application.Interfaces.Services;
using Stellantis.ProjectName.Application.Resources;
using Stellantis.ProjectName.Application.Services;
using Stellantis.ProjectName.Application.Validators;
using Stellantis.ProjectName.Domain.Entities;
using System;
using Xunit;
using Stellantis.ProjectName.Application.Interfaces.Repositories;
using Stellantis.ProjectName.Domain.Entity;
using Stellantis.ProjectName.Application.Resources;

namespace Application.Tests.Services
{
    public class SquadServiceTests
    {
<<<<<<< HEAD
        private readonly Mock<ISquadRepository> squadRepositoryMock;
        private readonly Mock<IStringLocalizer<SquadResources>> localizerMock;
        private readonly Mock<IValidator<Squad>> validatorMock;
        private readonly SquadService squadService;

        public SquadServiceTests()
        {
            squadRepositoryMock = new Mock<ISquadRepository>();
            localizerMock = new Mock<IStringLocalizer<SquadResources>>();
            validatorMock = new Mock<IValidator<Squad>>();
            squadService = new SquadService(squadRepositoryMock.Object, localizerMock.Object, validatorMock.Object);

            SetupLocalizerMocks();
            SetupValidatorSuccess();
        }

        private void SetupLocalizerMocks()
        {
            localizerMock.Setup(l => l[nameof(SquadResources.SquadNotFound)])
                .Returns(new LocalizedString(nameof(SquadResources.SquadNotFound), "Squad não encontrado"));
            localizerMock.Setup(l => l[nameof(SquadResources.SquadNameAlreadyExists)])
                .Returns(new LocalizedString(nameof(SquadResources.SquadNameAlreadyExists), "Nome já existe"));
        }

        private void SetupValidatorSuccess()
        {
            validatorMock.Setup(v => v.ValidateAsync(It.IsAny<Squad>(), default))
                .ReturnsAsync(new ValidationResult());
        }

        [Fact]
        public async Task CreateShouldReturnSuccessWhenValidSquad()
        {
            var squad = new Squad { Name = "Valid", Description = "Desc" };
            squadRepositoryMock.Setup(x => x.VerifyNameAlreadyExistsAsync(It.IsAny<string>())).ReturnsAsync(false);

            var result = await squadService.CreateAsync(squad);

            Assert.Equal(OperationStatus.Success, result.Status);
            squadRepositoryMock.Verify(x => x.CreateAsync(squad, true), Times.Once);
        }

        [Fact]
        public async Task CreateShouldReturnConflictWhenNameExists()
        {
            var squad = new Squad { Name = "Existing", Description = "Desc" };
            squadRepositoryMock.Setup(x => x.VerifyNameAlreadyExistsAsync(It.IsAny<string>())).ReturnsAsync(true);

            var result = await squadService.CreateAsync(squad);

            Assert.Equal(OperationStatus.Conflict, result.Status);
            Assert.Equal("Nome já existe", result.Message);
        }

        [Fact]
        public async Task GetItemShouldReturnSquadWhenExists()
        {
            var expectedSquad = new Squad { Id = 1, Name = "Test" };
            squadRepositoryMock.Setup(x => x.GetByIdAsync(1)).ReturnsAsync(expectedSquad);

            var result = await squadService.GetItemAsync(1);

            Assert.Equal(expectedSquad, result);
        }

        [Fact]
        public async Task GetItemShouldThrowWhenNotFound()
        {
            squadRepositoryMock.Setup(x => x.GetByIdAsync(1)).ReturnsAsync((Squad?)null);

            await Assert.ThrowsAsync<KeyNotFoundException>(() => squadService.GetItemAsync(1));
        }

        [Fact]
        public async Task GetListShouldReturnSquadsWhenExist()
        {
            var squads = new List<Squad> { new() { Id = 1 }, new() { Id = 2 } };
            squadRepositoryMock.Setup(x => x.GetListAsync(It.IsAny<SquadFilter>()))
                .ReturnsAsync(new PagedResult<Squad> { Result = squads });

            var result = await squadService.GetListAsync(new SquadFilter());

            Assert.Equal(2, result.Result.Count());
        }

        [Fact]
        public async Task UpdateShouldReturnSuccessWhenValid()
        {
            var squad = new Squad { Id = 1, Name = "Valid", Description = "Desc" };
            squadRepositoryMock.Setup(x => x.VerifyNameAlreadyExistsAsync(It.IsAny<string>())).ReturnsAsync(false);

            var result = await squadService.UpdateAsync(squad);

            Assert.Equal(OperationStatus.Success, result.Status);
        }

        [Fact]
        public async Task DeleteShouldReturnSuccessWhenExists()
        {
            squadRepositoryMock.Setup(x => x.VerifySquadExistsAsync(1)).ReturnsAsync(true);

            var result = await squadService.DeleteAsync(1);

            Assert.Equal(OperationStatus.Success, result.Status);
        }
        [Fact]
        public async Task DeleteSquadShouldCallRepositoryWhenExists()
        {
            var squad = new Squad { Id = 1 };
            squadRepositoryMock.Setup(x => x.GetByIdAsync(1)).ReturnsAsync(squad);

            await squadService.DeleteSquad(1);

            squadRepositoryMock.Verify(x => x.DeleteAsync(1, true), Times.Once);
        }
        [Fact]
        public void SquadValidatorShouldHaveCorrectRules()
        {
            // Arrange
            var localizerFactoryMock = new Mock<IStringLocalizerFactory>();
            var localizerMock = new Mock<IStringLocalizer>();
            localizerFactoryMock.Setup(x => x.Create(typeof(SquadResources))).Returns(localizerMock.Object);
            localizerMock.Setup(x => x[nameof(SquadResources.NameValidateLength), It.IsAny<object[]>()])
                .Returns(new LocalizedString(nameof(SquadResources.NameValidateLength), "Name must be between 3 and 255 characters."));

            var validator = new SquadValidator(localizerFactoryMock.Object);

            // Act
            var result = validator.Validate(new Squad { Name = "Te" });
=======
        private readonly Mock<IStringLocalizer<SquadResources>> _localizerMock; // Altere ServiceResources para SquadResources

        public SquadServiceTests()
        {
            _localizerMock = new Mock<IStringLocalizer<SquadResources>>(); // Altere ServiceResources para SquadResources
            _localizerMock.Setup(x => x["SquadNameRequired"]).Returns(new LocalizedString("SquadNameRequired", "O nome do squad é obrigatório."));
            _localizerMock.Setup(x => x["SquadDescriptionRequired"]).Returns(new LocalizedString("SquadDescriptionRequired", "A descrição do squad é obrigatória."));
            _localizerMock.Setup(x => x["SquadNameAlreadyExists"]).Returns(new LocalizedString("SquadNameAlreadyExists", "Um squad com esse nome já existe."));
            _localizerMock.Setup(x => x["SquadNotFound"]).Returns(new LocalizedString("SquadNotFound", "Squad não encontrado."));
        }

        [Fact]
        public void CreateSquad_ShouldThrowException_WhenNameIsEmpty()
        {
            // Arrange
            var squadRepositoryMock = new Mock<ISquadRepository>();
            var squadService = new SquadService(squadRepositoryMock.Object, _localizerMock.Object);

            // Act & Assert
            var exception = Assert.Throws<ArgumentException>(() => squadService.CreateSquad("", "Description"));
            Assert.Equal("O nome do squad é obrigatório.", exception.Message);
        }

        [Fact]
        public void CreateSquad_ShouldThrowException_WhenDescriptionIsEmpty()
        {
            // Arrange
            var squadRepositoryMock = new Mock<ISquadRepository>();
            var squadService = new SquadService(squadRepositoryMock.Object, _localizerMock.Object);

            // Act & Assert
            var exception = Assert.Throws<ArgumentException>(() => squadService.CreateSquad("SquadName", ""));
            Assert.Equal("A descrição do squad é obrigatória.", exception.Message);
        }

        [Fact]
        public void CreateSquad_ShouldThrowException_WhenSquadNameAlreadyExists()
        {
            // Arrange
            var squadRepositoryMock = new Mock<ISquadRepository>();
            squadRepositoryMock.Setup(repo => repo.GetByName(It.IsAny<string>())).Returns(new EntitySquad());

            var squadService = new SquadService(squadRepositoryMock.Object, _localizerMock.Object);

            // Act & Assert
            var exception = Assert.Throws<InvalidOperationException>(() => squadService.CreateSquad("ExistingSquad", "Description"));
            Assert.Equal("Um squad com esse nome já existe.", exception.Message);
        }

        [Fact]
        public void GetSquadById_ShouldReturnSquad_WhenSquadExists()
        {
            // Arrange
            var squadId = Guid.NewGuid();
            var squad = new EntitySquad { Id = squadId, Name = "TestSquad", Description = "TestDescription" };

            var squadRepositoryMock = new Mock<ISquadRepository>();
            squadRepositoryMock.Setup(repo => repo.GetById(squadId)).Returns(squad);

            var squadService = new SquadService(squadRepositoryMock.Object, _localizerMock.Object);

            // Act
            var result = squadService.GetSquadById(squadId);
>>>>>>> 1ad616c7

            // Assert
            Assert.False(result.IsValid);
            Assert.Contains(result.Errors, e => e.ErrorMessage == "Name must be between 3 and 255 characters.");
        }

        [Fact]
<<<<<<< HEAD
        public void SquadValidatorShouldPassForValidName()
        {
            // Arrange
            var localizerFactoryMock = new Mock<IStringLocalizerFactory>();
            var localizerMock = new Mock<IStringLocalizer>();
            localizerFactoryMock.Setup(x => x.Create(typeof(SquadResources))).Returns(localizerMock.Object);
            localizerMock.Setup(x => x[nameof(SquadResources.NameValidateLength), It.IsAny<object[]>()])
                .Returns(new LocalizedString(nameof(SquadResources.NameValidateLength), "Name must be between 3 and 255 characters."));

            var validator = new SquadValidator(localizerFactoryMock.Object);
=======
        public void GetSquadById_ShouldThrowException_WhenSquadDoesNotExist()
        {
            // Arrange
            var squadId = Guid.NewGuid();

            var squadRepositoryMock = new Mock<ISquadRepository>();
            squadRepositoryMock.Setup(repo => repo.GetById(squadId)).Returns((EntitySquad)null);

            var squadService = new SquadService(squadRepositoryMock.Object, _localizerMock.Object);

            // Act & Assert
            var exception = Assert.Throws<KeyNotFoundException>(() => squadService.GetSquadById(squadId));
            Assert.Equal("Squad não encontrado.", exception.Message);
        }
>>>>>>> 1ad616c7

            // Act
            var result = validator.Validate(new Squad { Name = "Valid Squad Name" });

            // Assert
            Assert.True(result.IsValid);
        }
        [Fact]
<<<<<<< HEAD
        public void GetSquadNotFoundShouldReturnCorrectValue()
        {
            // Arrange
            var expectedValue = "O nome do squad não foi encontrado.";
            localizerMock.Setup(l => l[nameof(SquadResources.SquadNotFound)])
                .Returns(new LocalizedString(nameof(SquadResources.SquadNotFound), expectedValue));

            // Act
            var result = SquadResources.SquadNotFound;

            // Assert
            Assert.Equal(expectedValue, result);
=======
        public void UpdateSquad_ShouldThrowException_WhenNameIsEmpty()
        {
            // Arrange
            var squadRepositoryMock = new Mock<ISquadRepository>();
            var squadService = new SquadService(squadRepositoryMock.Object, _localizerMock.Object);

            // Act & Assert
            var exception = Assert.Throws<ArgumentException>(() => squadService.UpdateSquad(Guid.NewGuid(), "", "Description"));
            Assert.Equal("O nome do squad é obrigatório.", exception.Message);
>>>>>>> 1ad616c7
        }


        [Fact]
<<<<<<< HEAD
        public void GetSquadsNotFoundShouldReturnCorrectValue()
        {
            // Arrange
            var expectedValue = "Nenhum squad encontrado.";
            localizerMock.Setup(l => l[nameof(SquadResources.SquadsNotFound)])
                .Returns(new LocalizedString(nameof(SquadResources.SquadsNotFound), expectedValue));

            // Act
            var result = SquadResources.SquadsNotFound;

            // Assert
            Assert.Equal(expectedValue, result);
        }

        [Fact]
        public void GetSquadNameAlreadyExistsShouldReturnCorrectValue()
        {
            // Arrange
            var expectedValue = "Um squad com esse nome já existe.";
            localizerMock.Setup(l => l[nameof(SquadResources.SquadNameAlreadyExists)])
                .Returns(new LocalizedString(nameof(SquadResources.SquadNameAlreadyExists), expectedValue));

            // Act
            var result = SquadResources.SquadNameAlreadyExists;

            // Assert
            Assert.Equal(expectedValue, result);
        }

        [Fact]
        public void GetSquadNameLengthShouldReturnCorrectValue()
        {
            // Arrange
            var expectedValue = "O nome deve ter entre {3} e {50} caracteres.";
            localizerMock.Setup(l => l[nameof(SquadResources.NameValidateLength)])
                .Returns(new LocalizedString(nameof(SquadResources.NameValidateLength), expectedValue));

            // Act
            var result = SquadResources.NameValidateLength;

            // Assert
            Assert.Equal(expectedValue, result);
        }


        [Fact]
        public void GetSquadCannotBeNullShouldReturnCorrectValue()
        {
            // Arrange
            var expectedValue = "O squad não pode ser nulo.";
            localizerMock.Setup(l => l[nameof(SquadResources.SquadCannotBeNull)])
                .Returns(new LocalizedString(nameof(SquadResources.SquadCannotBeNull), expectedValue));

            // Act
            var result = SquadResources.SquadCannotBeNull;

            // Assert
            Assert.Equal(expectedValue, result);
        }
        [Fact]
        public void GetSquadSuccessfullyDeletedShouldReturnCorrectValue()
        {
            // Arrange
            var expectedValue = "Squad excluído com sucesso.";
            localizerMock.Setup(l => l[nameof(SquadResources.SquadSuccessfullyDeleted)])
                .Returns(new LocalizedString(nameof(SquadResources.SquadSuccessfullyDeleted), expectedValue));

            // Act
            var result = SquadResources.SquadSuccessfullyDeleted;

            // Assert
            Assert.Equal(expectedValue, result);
        }

        [Fact]
        public void GetSquadUpdatedSuccessfullyShouldReturnCorrectValue()
        {
            // Arrange
            var expectedValue = "Squad atualizado com sucesso.";
            localizerMock.Setup(l => l[nameof(SquadResources.SquadUpdatedSuccessfully)])
                .Returns(new LocalizedString(nameof(SquadResources.SquadUpdatedSuccessfully), expectedValue));

            // Act
            var result = SquadResources.SquadUpdatedSuccessfully;

            // Assert
            Assert.Equal(expectedValue, result);
=======
        public void UpdateSquad_ShouldThrowException_WhenDescriptionIsEmpty()
        {
            // Arrange
            var squadRepositoryMock = new Mock<ISquadRepository>();
            var squadService = new SquadService(squadRepositoryMock.Object, _localizerMock.Object);

            // Act & Assert
            var exception = Assert.Throws<ArgumentException>(() => squadService.UpdateSquad(Guid.NewGuid(), "SquadName", ""));
            Assert.Equal("A descrição do squad é obrigatória.", exception.Message);
        }

        [Fact]
        public void UpdateSquad_ShouldThrowException_WhenSquadNameAlreadyExists()
        {
            // Arrange
            var squadId = Guid.NewGuid();
            var existingSquad = new EntitySquad { Id = squadId, Name = "ExistingSquad", Description = "Description" };
            var anotherSquad = new EntitySquad { Id = Guid.NewGuid(), Name = "AnotherSquad", Description = "Description" };

            var squadRepositoryMock = new Mock<ISquadRepository>();
            squadRepositoryMock.Setup(repo => repo.GetById(squadId)).Returns(existingSquad);
            squadRepositoryMock.Setup(repo => repo.GetByName("AnotherSquad")).Returns(anotherSquad);

            var squadService = new SquadService(squadRepositoryMock.Object, _localizerMock.Object);

            // Act & Assert
            var exception = Assert.Throws<InvalidOperationException>(() => squadService.UpdateSquad(squadId, "AnotherSquad", "NewDescription"));
            Assert.Equal("Um squad com esse nome já existe.", exception.Message);
>>>>>>> 1ad616c7
        }
        [Fact]
        public void GetSquadNameRequiredShouldReturnCorrectValue()
        {
            // Arrange
            var expectedValue = "O nome do squad é obrigatório.";
            localizerMock.Setup(l => l[nameof(SquadResources.SquadNameRequired)])
                .Returns(new LocalizedString(nameof(SquadResources.SquadNameRequired), expectedValue));

            // Act
            var result = SquadResources.SquadNameRequired;

            // Assert
            Assert.Equal(expectedValue, result);
        }
        [Fact]
<<<<<<< HEAD
        public void GetSquadDescriptionRequiredShouldReturnCorrectValue()
        {
            // Arrange
            var expectedValue = "A descrição do squad é obrigatória.";
            localizerMock.Setup(l => l[nameof(SquadResources.SquadDescriptionRequired)])
                .Returns(new LocalizedString(nameof(SquadResources.SquadDescriptionRequired), expectedValue));

            // Act
            var result = SquadResources.SquadDescriptionRequired;

            // Assert
            Assert.Equal(expectedValue, result);
        }
        [Fact]
        public void GetSquadCreatedSuccessfullyShouldReturnCorrectValue()
        {
            // Arrange
            var expectedValue = "Squad criado com sucesso.";
            localizerMock.Setup(l => l[nameof(SquadResources.SquadCreatedSuccessfully)])
                .Returns(new LocalizedString(nameof(SquadResources.SquadCreatedSuccessfully), expectedValue));

            // Act
            var result = SquadResources.SquadCreatedSuccessfully;

            // Assert
            Assert.Equal(expectedValue, result);
        }
        [Fact]
        public void CulturePropertyShouldGetAndSetCorrectValue()
        {
            // Arrange
            var expectedCulture = new CultureInfo("pt-BR");

            // Act
            SquadResources.Culture = expectedCulture;
            var result = SquadResources.Culture;

            // Assert
            Assert.Equal(expectedCulture, result);
        }
        [Fact]
        public void InternalConstructorShouldInstantiateClass()
        {
            // Arrange
            var constructor = typeof(SquadResources).GetConstructor(
                BindingFlags.Instance | BindingFlags.NonPublic,
                null,
                Type.EmptyTypes,
                null);

            // Act
            var instance = constructor?.Invoke(null);

            // Assert
            Assert.NotNull(instance);
            Assert.IsType<SquadResources>(instance);
=======
        public void UpdateSquad_ShouldUpdateSquad_WhenValid()
        {
            // Arrange
            var squadId = Guid.NewGuid();
            var existingSquad = new EntitySquad { Id = squadId, Name = "ExistingSquad", Description = "Description" };

            var squadRepositoryMock = new Mock<ISquadRepository>();
            squadRepositoryMock.Setup(repo => repo.GetById(squadId)).Returns(existingSquad);
            squadRepositoryMock.Setup(repo => repo.GetByName("NewSquad")).Returns((EntitySquad)null);

            var squadService = new SquadService(squadRepositoryMock.Object, _localizerMock.Object);

            // Act
            squadService.UpdateSquad(squadId, "NewSquad", "NewDescription");

            // Assert
            squadRepositoryMock.Verify(repo => repo.Update(It.Is<EntitySquad>(s => s.Id == squadId && s.Name == "NewSquad" && s.Description == "NewDescription")), Times.Once);
>>>>>>> 1ad616c7
        }

    }
}<|MERGE_RESOLUTION|>--- conflicted
+++ resolved
@@ -1,11 +1,9 @@
-<<<<<<< HEAD
 ﻿using System.Globalization;
 using System.Reflection;
 using FluentValidation;
 using FluentValidation.Results;
-=======
-﻿using Moq;
->>>>>>> 1ad616c7
+using Microsoft.Extensions.Localization;
+using Moq;
 using Microsoft.Extensions.Localization;
 using Stellantis.ProjectName.Application.Interfaces.Services;
 using Stellantis.ProjectName.Application.Resources;
@@ -22,7 +20,6 @@
 {
     public class SquadServiceTests
     {
-<<<<<<< HEAD
         private readonly Mock<ISquadRepository> squadRepositoryMock;
         private readonly Mock<IStringLocalizer<SquadResources>> localizerMock;
         private readonly Mock<IValidator<Squad>> validatorMock;
@@ -152,71 +149,6 @@
 
             // Act
             var result = validator.Validate(new Squad { Name = "Te" });
-=======
-        private readonly Mock<IStringLocalizer<SquadResources>> _localizerMock; // Altere ServiceResources para SquadResources
-
-        public SquadServiceTests()
-        {
-            _localizerMock = new Mock<IStringLocalizer<SquadResources>>(); // Altere ServiceResources para SquadResources
-            _localizerMock.Setup(x => x["SquadNameRequired"]).Returns(new LocalizedString("SquadNameRequired", "O nome do squad é obrigatório."));
-            _localizerMock.Setup(x => x["SquadDescriptionRequired"]).Returns(new LocalizedString("SquadDescriptionRequired", "A descrição do squad é obrigatória."));
-            _localizerMock.Setup(x => x["SquadNameAlreadyExists"]).Returns(new LocalizedString("SquadNameAlreadyExists", "Um squad com esse nome já existe."));
-            _localizerMock.Setup(x => x["SquadNotFound"]).Returns(new LocalizedString("SquadNotFound", "Squad não encontrado."));
-        }
-
-        [Fact]
-        public void CreateSquad_ShouldThrowException_WhenNameIsEmpty()
-        {
-            // Arrange
-            var squadRepositoryMock = new Mock<ISquadRepository>();
-            var squadService = new SquadService(squadRepositoryMock.Object, _localizerMock.Object);
-
-            // Act & Assert
-            var exception = Assert.Throws<ArgumentException>(() => squadService.CreateSquad("", "Description"));
-            Assert.Equal("O nome do squad é obrigatório.", exception.Message);
-        }
-
-        [Fact]
-        public void CreateSquad_ShouldThrowException_WhenDescriptionIsEmpty()
-        {
-            // Arrange
-            var squadRepositoryMock = new Mock<ISquadRepository>();
-            var squadService = new SquadService(squadRepositoryMock.Object, _localizerMock.Object);
-
-            // Act & Assert
-            var exception = Assert.Throws<ArgumentException>(() => squadService.CreateSquad("SquadName", ""));
-            Assert.Equal("A descrição do squad é obrigatória.", exception.Message);
-        }
-
-        [Fact]
-        public void CreateSquad_ShouldThrowException_WhenSquadNameAlreadyExists()
-        {
-            // Arrange
-            var squadRepositoryMock = new Mock<ISquadRepository>();
-            squadRepositoryMock.Setup(repo => repo.GetByName(It.IsAny<string>())).Returns(new EntitySquad());
-
-            var squadService = new SquadService(squadRepositoryMock.Object, _localizerMock.Object);
-
-            // Act & Assert
-            var exception = Assert.Throws<InvalidOperationException>(() => squadService.CreateSquad("ExistingSquad", "Description"));
-            Assert.Equal("Um squad com esse nome já existe.", exception.Message);
-        }
-
-        [Fact]
-        public void GetSquadById_ShouldReturnSquad_WhenSquadExists()
-        {
-            // Arrange
-            var squadId = Guid.NewGuid();
-            var squad = new EntitySquad { Id = squadId, Name = "TestSquad", Description = "TestDescription" };
-
-            var squadRepositoryMock = new Mock<ISquadRepository>();
-            squadRepositoryMock.Setup(repo => repo.GetById(squadId)).Returns(squad);
-
-            var squadService = new SquadService(squadRepositoryMock.Object, _localizerMock.Object);
-
-            // Act
-            var result = squadService.GetSquadById(squadId);
->>>>>>> 1ad616c7
 
             // Assert
             Assert.False(result.IsValid);
@@ -224,7 +156,6 @@
         }
 
         [Fact]
-<<<<<<< HEAD
         public void SquadValidatorShouldPassForValidName()
         {
             // Arrange
@@ -235,22 +166,6 @@
                 .Returns(new LocalizedString(nameof(SquadResources.NameValidateLength), "Name must be between 3 and 255 characters."));
 
             var validator = new SquadValidator(localizerFactoryMock.Object);
-=======
-        public void GetSquadById_ShouldThrowException_WhenSquadDoesNotExist()
-        {
-            // Arrange
-            var squadId = Guid.NewGuid();
-
-            var squadRepositoryMock = new Mock<ISquadRepository>();
-            squadRepositoryMock.Setup(repo => repo.GetById(squadId)).Returns((EntitySquad)null);
-
-            var squadService = new SquadService(squadRepositoryMock.Object, _localizerMock.Object);
-
-            // Act & Assert
-            var exception = Assert.Throws<KeyNotFoundException>(() => squadService.GetSquadById(squadId));
-            Assert.Equal("Squad não encontrado.", exception.Message);
-        }
->>>>>>> 1ad616c7
 
             // Act
             var result = validator.Validate(new Squad { Name = "Valid Squad Name" });
@@ -259,7 +174,6 @@
             Assert.True(result.IsValid);
         }
         [Fact]
-<<<<<<< HEAD
         public void GetSquadNotFoundShouldReturnCorrectValue()
         {
             // Arrange
@@ -272,22 +186,10 @@
 
             // Assert
             Assert.Equal(expectedValue, result);
-=======
-        public void UpdateSquad_ShouldThrowException_WhenNameIsEmpty()
-        {
-            // Arrange
-            var squadRepositoryMock = new Mock<ISquadRepository>();
-            var squadService = new SquadService(squadRepositoryMock.Object, _localizerMock.Object);
-
-            // Act & Assert
-            var exception = Assert.Throws<ArgumentException>(() => squadService.UpdateSquad(Guid.NewGuid(), "", "Description"));
-            Assert.Equal("O nome do squad é obrigatório.", exception.Message);
->>>>>>> 1ad616c7
-        }
-
-
-        [Fact]
-<<<<<<< HEAD
+        }
+
+
+        [Fact]
         public void GetSquadsNotFoundShouldReturnCorrectValue()
         {
             // Arrange
@@ -375,36 +277,6 @@
 
             // Assert
             Assert.Equal(expectedValue, result);
-=======
-        public void UpdateSquad_ShouldThrowException_WhenDescriptionIsEmpty()
-        {
-            // Arrange
-            var squadRepositoryMock = new Mock<ISquadRepository>();
-            var squadService = new SquadService(squadRepositoryMock.Object, _localizerMock.Object);
-
-            // Act & Assert
-            var exception = Assert.Throws<ArgumentException>(() => squadService.UpdateSquad(Guid.NewGuid(), "SquadName", ""));
-            Assert.Equal("A descrição do squad é obrigatória.", exception.Message);
-        }
-
-        [Fact]
-        public void UpdateSquad_ShouldThrowException_WhenSquadNameAlreadyExists()
-        {
-            // Arrange
-            var squadId = Guid.NewGuid();
-            var existingSquad = new EntitySquad { Id = squadId, Name = "ExistingSquad", Description = "Description" };
-            var anotherSquad = new EntitySquad { Id = Guid.NewGuid(), Name = "AnotherSquad", Description = "Description" };
-
-            var squadRepositoryMock = new Mock<ISquadRepository>();
-            squadRepositoryMock.Setup(repo => repo.GetById(squadId)).Returns(existingSquad);
-            squadRepositoryMock.Setup(repo => repo.GetByName("AnotherSquad")).Returns(anotherSquad);
-
-            var squadService = new SquadService(squadRepositoryMock.Object, _localizerMock.Object);
-
-            // Act & Assert
-            var exception = Assert.Throws<InvalidOperationException>(() => squadService.UpdateSquad(squadId, "AnotherSquad", "NewDescription"));
-            Assert.Equal("Um squad com esse nome já existe.", exception.Message);
->>>>>>> 1ad616c7
         }
         [Fact]
         public void GetSquadNameRequiredShouldReturnCorrectValue()
@@ -421,7 +293,6 @@
             Assert.Equal(expectedValue, result);
         }
         [Fact]
-<<<<<<< HEAD
         public void GetSquadDescriptionRequiredShouldReturnCorrectValue()
         {
             // Arrange
@@ -478,25 +349,6 @@
             // Assert
             Assert.NotNull(instance);
             Assert.IsType<SquadResources>(instance);
-=======
-        public void UpdateSquad_ShouldUpdateSquad_WhenValid()
-        {
-            // Arrange
-            var squadId = Guid.NewGuid();
-            var existingSquad = new EntitySquad { Id = squadId, Name = "ExistingSquad", Description = "Description" };
-
-            var squadRepositoryMock = new Mock<ISquadRepository>();
-            squadRepositoryMock.Setup(repo => repo.GetById(squadId)).Returns(existingSquad);
-            squadRepositoryMock.Setup(repo => repo.GetByName("NewSquad")).Returns((EntitySquad)null);
-
-            var squadService = new SquadService(squadRepositoryMock.Object, _localizerMock.Object);
-
-            // Act
-            squadService.UpdateSquad(squadId, "NewSquad", "NewDescription");
-
-            // Assert
-            squadRepositoryMock.Verify(repo => repo.Update(It.Is<EntitySquad>(s => s.Id == squadId && s.Name == "NewSquad" && s.Description == "NewDescription")), Times.Once);
->>>>>>> 1ad616c7
         }
 
     }
