﻿using AutoFixture;
using Moq;
using Stellantis.ProjectName.Application.Interfaces;
using Stellantis.ProjectName.Application.Interfaces.Repositories;
using Stellantis.ProjectName.Application.Models;
using Stellantis.ProjectName.Application.Models.Filters;
using Stellantis.ProjectName.Application.Services;
using Stellantis.ProjectName.Application.Validators;
using Stellantis.ProjectName.Domain.Entities;
using System.Globalization;
using Xunit;
using Application.Tests.Helpers;
using Stellantis.ProjectName.Application.Resources;
using System.Linq.Expressions;
using FluentValidation.Results;
using FluentValidation;

namespace Application.Services.Tests
{
    public class GitRepoServiceTests
    {
        private readonly Mock<IUnitOfWork> _unitOfWorkMock;
        private readonly Mock<IGitRepoRepository> _gitRepoRepositoryMock;
        private readonly GitRepoService _gitRepoService;
        private readonly Fixture _fixture;

        public GitRepoServiceTests()
        {
            CultureInfo.CurrentCulture = new CultureInfo("en-US");
            _unitOfWorkMock = new Mock<IUnitOfWork>();
            _gitRepoRepositoryMock = new Mock<IGitRepoRepository>();
            var localizer = LocalizerFactorHelper.Create();
            var gitRepoValidator = new GitRepoValidator(localizer);

            _unitOfWorkMock.Setup(u => u.GitRepoRepository).Returns(_gitRepoRepositoryMock.Object);

            _gitRepoService = new GitRepoService(_unitOfWorkMock.Object, localizer, gitRepoValidator);
            _fixture = new Fixture();
        }

        [Fact]
        public async Task CreateAsyncWhenSuccessful()
        {
            // Arrange
            var gitRepo = _fixture.Build<GitRepo>().Create();
            var validatorMock = new Mock<IValidator<GitRepo>>();
            validatorMock.Setup(v => v.ValidateAsync(gitRepo, default)).ReturnsAsync(new ValidationResult());
            _gitRepoRepositoryMock.Setup(r => r.VerifyUrlAlreadyExistsAsync(gitRepo.Url)).ReturnsAsync(false);

            // Act
            var result = await _gitRepoService.CreateAsync(gitRepo);

            // Assert
            Assert.Equal(OperationStatus.Success, result.Status);
<<<<<<< HEAD
        }

        [Fact]
        public async Task CreateAsyncWhenValidationFails()
        {
            // Arrange
            var gitRepo = _fixture.Build<GitRepo>().Create();

            var validationResult = new ValidationResult(new List<ValidationFailure>
            {
                new ValidationFailure("Name", "Name is required")
            });

=======

        }

        [Fact]
        public async Task CreateAsyncWhenValidationFails()
        {
            // Arrange
            var gitRepo = _fixture.Build<GitRepo>().Create();

            var validationResult = new ValidationResult(
            [
                new ValidationFailure("Name", GitResource.NameIsRequired) 
            ]);

>>>>>>> b1226b0c
            var validatorMock = new Mock<IValidator<GitRepo>>();
            validatorMock
                .Setup(v => v.ValidateAsync(gitRepo, It.IsAny<CancellationToken>()))
                .ReturnsAsync(validationResult);

            _gitRepoRepositoryMock
                .Setup(r => r.VerifyUrlAlreadyExistsAsync(gitRepo.Url))
                .ReturnsAsync(false);

            var gitRepoService = new GitRepoService(_unitOfWorkMock.Object, LocalizerFactorHelper.Create(), validatorMock.Object);

            // Act
            var result = await gitRepoService.CreateAsync(gitRepo);

            // Assert
            Assert.Equal(OperationStatus.InvalidData, result.Status);
<<<<<<< HEAD
=======
            Assert.Contains(GitResource.NameIsRequired, result.Errors);

>>>>>>> b1226b0c
        }

        [Fact]
        public async Task CreateAsyncWhenUrlAlreadyExists()
        {
            var gitRepo = _fixture.Build<GitRepo>().Create();
            _gitRepoRepositoryMock.Setup(r => r.VerifyUrlAlreadyExistsAsync(gitRepo.Url)).ReturnsAsync(true);

            await Assert.ThrowsAsync<InvalidOperationException>(() => _gitRepoService.CreateAsync(gitRepo));
        }

        [Fact]
        public async Task UpdateAsyncWhenValid()
        {
            var gitRepo = _fixture.Build<GitRepo>().Create();
            var existingRepo = _fixture.Build<GitRepo>()
                                       .With(r => r.Id, gitRepo.Id)
                                       .With(r => r.Url, gitRepo.Url)
                                       .Create();

            _gitRepoRepositoryMock.Setup(r => r.GetByIdAsync(gitRepo.Id)).ReturnsAsync(existingRepo);
            _gitRepoRepositoryMock.Setup(r => r.VerifyUrlAlreadyExistsAsync(gitRepo.Url)).ReturnsAsync(false);
            var result = await _gitRepoService.UpdateAsync(gitRepo);

            Assert.Equal(OperationStatus.Success, result.Status);
        }

        [Fact]
        public async Task UpdateAsyncWhenRepoDoesNotExist()
        {
            var gitRepo = _fixture.Build<GitRepo>().Create();
            _gitRepoRepositoryMock.Setup(r => r.GetByIdAsync(gitRepo.Id)).ReturnsAsync((GitRepo?)null);

            var result = await _gitRepoService.UpdateAsync(gitRepo);

            Assert.Equal(OperationStatus.NotFound, result.Status);
            Assert.Equal(GitResource.RepositoryNotFound, result.Message);
        }

        [Fact]
        public async Task UpdateAsyncWhenValidationFails()
        {
            // Arrange
            var gitRepo = _fixture.Build<GitRepo>().Create();

            var validationResult = new ValidationResult(new List<ValidationFailure>
            {
<<<<<<< HEAD
                new ValidationFailure("Name", "Name is required")
=======
                new("Name", "Name is required")
>>>>>>> b1226b0c
            });

            var validatorMock = new Mock<IValidator<GitRepo>>();
            validatorMock
                .Setup(v => v.ValidateAsync(gitRepo, It.IsAny<CancellationToken>()))
                .ReturnsAsync(validationResult);

            var existingRepo = _fixture.Build<GitRepo>()
                                       .With(r => r.Id, gitRepo.Id)
                                       .With(r => r.Url, gitRepo.Url)
                                       .Create();

            _gitRepoRepositoryMock.Setup(r => r.GetByIdAsync(gitRepo.Id)).ReturnsAsync(existingRepo);
            _gitRepoRepositoryMock.Setup(r => r.VerifyUrlAlreadyExistsAsync(gitRepo.Url)).ReturnsAsync(false);

            var gitRepoService = new GitRepoService(_unitOfWorkMock.Object, LocalizerFactorHelper.Create(), validatorMock.Object);

            // Act
            var result = await gitRepoService.UpdateAsync(gitRepo);

            // Assert
            Assert.Equal(OperationStatus.InvalidData, result.Status);
        }

        [Fact]
        public async Task UpdateAsyncWhenUrlAlreadyExists()
        {
            var gitRepo = _fixture.Build<GitRepo>().Create();
            var existingRepo = _fixture.Build<GitRepo>().With(r => r.Url, new Uri("http://different-url.com")).Create();

            _gitRepoRepositoryMock.Setup(r => r.GetByIdAsync(gitRepo.Id)).ReturnsAsync(existingRepo);
            _gitRepoRepositoryMock.Setup(r => r.VerifyUrlAlreadyExistsAsync(gitRepo.Url)).ReturnsAsync(true);

            var result = await _gitRepoService.UpdateAsync(gitRepo);

            Assert.Equal(OperationStatus.Conflict, result.Status);
            Assert.Equal(GitResource.ExistentRepositoryUrl, result.Message);
        }

        [Fact]
        public async Task DeleteAsyncWhenRepoExists()
        {
            var gitRepo = _fixture.Build<GitRepo>().Create();
            _gitRepoRepositoryMock.Setup(r => r.GetByIdAsync(gitRepo.Id)).ReturnsAsync(gitRepo);

            var result = await _gitRepoService.DeleteAsync(gitRepo.Id);

            Assert.Equal(OperationStatus.Success, result.Status);
        }

        [Fact]
        public async Task DeleteAsyncWhenRepoDoesNotExist()
        {
            _gitRepoRepositoryMock.Setup(r => r.GetByIdAsync(It.IsAny<int>())).ReturnsAsync((GitRepo?)null);

            var result = await _gitRepoService.DeleteAsync(1);

            Assert.Equal(OperationStatus.NotFound, result.Status);
            Assert.Equal(GitResource.RepositoryNotFound, result.Message);
        }

        [Fact]
        public async Task GetItemAsyncWhenRepoExists()
        {
            var gitRepo = _fixture.Build<GitRepo>().Create();
            _gitRepoRepositoryMock.Setup(r => r.GetByIdAsync(gitRepo.Id)).ReturnsAsync(gitRepo);

            var result = await _gitRepoService.GetItemAsync(gitRepo.Id);

            Assert.Equal(OperationStatus.Success, result.Status);
        }

        [Fact]
        public async Task GetItemAsyncWhenRepoDoesNotExist()
        {
            _gitRepoRepositoryMock.Setup(r => r.GetByIdAsync(It.IsAny<int>())).ReturnsAsync((GitRepo?)null);
            var result = await _gitRepoService.GetItemAsync(1);

            Assert.Equal(OperationStatus.NotFound, result.Status);
<<<<<<< HEAD
            Assert.Equal(ServiceResources.NotFound, result.Message);
=======
            Assert.Equal(GitResource.RepositoryNotFound, result.Message);
>>>>>>> b1226b0c
        }

        [Fact]
        public async Task GetListAsyncWhenFilterApplied()
        {
            var filter = _fixture.Build<GitRepoFilter>().Create();
            var repos = _fixture.CreateMany<GitRepo>(5).ToList();
            var pagedResult = new PagedResult<GitRepo> { Result = repos };

            _gitRepoRepositoryMock.Setup(r => r.GetListAsync(filter)).ReturnsAsync(pagedResult);

            var result = await _gitRepoService.GetListAsync(filter);

            Assert.NotNull(result);
            Assert.Equal(5, result.Result.Count());
        }

        [Fact]
        public async Task GetListAsyncWhenFilterIsNull()
        {
            // Arrange
<<<<<<< HEAD
            GitRepoFilter? filter = null;
=======
>>>>>>> b1226b0c
            var repos = _fixture.CreateMany<GitRepo>(5).ToList();
            var pagedResult = new PagedResult<GitRepo> { Result = repos };

            _gitRepoRepositoryMock.Setup(r => r.GetListAsync(It.IsAny<GitRepoFilter>())).ReturnsAsync(pagedResult);

            // Act
            var result = await _gitRepoService.GetListAsync(new GitRepoFilter
            {
                Name = string.Empty,
                Description = string.Empty,
                Url = new Uri("http://default-url.com")
            });

            // Assert
            Assert.NotNull(result);
            Assert.Equal(5, result.Result.Count());
            _gitRepoRepositoryMock.Verify(r => r.GetListAsync(It.Is<GitRepoFilter>(f => f != null)), Times.Once);
        }

        [Fact]
        public async Task VerifyAplicationsExistsAsyncWhenApplicationDoesNotExist()
        {
            var gitRepo = _fixture.Build<GitRepo>().Create();
<<<<<<< HEAD
            _gitRepoRepositoryMock.Setup(r => r.AnyAsync(It.IsAny<Expression<Func<GitRepo, bool>>>())).ReturnsAsync(false);
=======
            _gitRepoRepositoryMock.Setup(r => r.VerifyAplicationsExistsAsync(It.IsAny<int>())).ReturnsAsync(false);
>>>>>>> b1226b0c

            var result = await _gitRepoService.VerifyAplicationsExistsAsync(gitRepo.Id);

            Assert.False(result);
        }

    }
}<|MERGE_RESOLUTION|>--- conflicted
+++ resolved
@@ -15,7 +15,7 @@
 using FluentValidation.Results;
 using FluentValidation;
 
-namespace Application.Services.Tests
+namespace Application.Tests.Services
 {
     public class GitRepoServiceTests
     {
@@ -52,21 +52,6 @@
 
             // Assert
             Assert.Equal(OperationStatus.Success, result.Status);
-<<<<<<< HEAD
-        }
-
-        [Fact]
-        public async Task CreateAsyncWhenValidationFails()
-        {
-            // Arrange
-            var gitRepo = _fixture.Build<GitRepo>().Create();
-
-            var validationResult = new ValidationResult(new List<ValidationFailure>
-            {
-                new ValidationFailure("Name", "Name is required")
-            });
-
-=======
 
         }
 
@@ -81,7 +66,6 @@
                 new ValidationFailure("Name", GitResource.NameIsRequired) 
             ]);
 
->>>>>>> b1226b0c
             var validatorMock = new Mock<IValidator<GitRepo>>();
             validatorMock
                 .Setup(v => v.ValidateAsync(gitRepo, It.IsAny<CancellationToken>()))
@@ -98,11 +82,8 @@
 
             // Assert
             Assert.Equal(OperationStatus.InvalidData, result.Status);
-<<<<<<< HEAD
-=======
             Assert.Contains(GitResource.NameIsRequired, result.Errors);
 
->>>>>>> b1226b0c
         }
 
         [Fact]
@@ -150,11 +131,7 @@
 
             var validationResult = new ValidationResult(new List<ValidationFailure>
             {
-<<<<<<< HEAD
-                new ValidationFailure("Name", "Name is required")
-=======
                 new("Name", "Name is required")
->>>>>>> b1226b0c
             });
 
             var validatorMock = new Mock<IValidator<GitRepo>>();
@@ -234,11 +211,7 @@
             var result = await _gitRepoService.GetItemAsync(1);
 
             Assert.Equal(OperationStatus.NotFound, result.Status);
-<<<<<<< HEAD
-            Assert.Equal(ServiceResources.NotFound, result.Message);
-=======
             Assert.Equal(GitResource.RepositoryNotFound, result.Message);
->>>>>>> b1226b0c
         }
 
         [Fact]
@@ -260,10 +233,6 @@
         public async Task GetListAsyncWhenFilterIsNull()
         {
             // Arrange
-<<<<<<< HEAD
-            GitRepoFilter? filter = null;
-=======
->>>>>>> b1226b0c
             var repos = _fixture.CreateMany<GitRepo>(5).ToList();
             var pagedResult = new PagedResult<GitRepo> { Result = repos };
 
@@ -287,11 +256,7 @@
         public async Task VerifyAplicationsExistsAsyncWhenApplicationDoesNotExist()
         {
             var gitRepo = _fixture.Build<GitRepo>().Create();
-<<<<<<< HEAD
-            _gitRepoRepositoryMock.Setup(r => r.AnyAsync(It.IsAny<Expression<Func<GitRepo, bool>>>())).ReturnsAsync(false);
-=======
             _gitRepoRepositoryMock.Setup(r => r.VerifyAplicationsExistsAsync(It.IsAny<int>())).ReturnsAsync(false);
->>>>>>> b1226b0c
 
             var result = await _gitRepoService.VerifyAplicationsExistsAsync(gitRepo.Id);
 
