--- conflicted
+++ resolved
@@ -54,11 +54,7 @@
             var repo = new Repo
             {
                 Name = "o",
-<<<<<<< HEAD
                 Description = "Description exemplo",
-=======
-                Description = "Descrição padrão",
->>>>>>> 1d25954b
                 Url = new Uri("https://exemplo.com")
 
             };
@@ -75,11 +71,7 @@
 
             // Assert
             Assert.Equal(OperationStatus.InvalidData, result.Status);
-<<<<<<< HEAD
             Assert.Equal(string.Format(CultureInfo.InvariantCulture, RepoResources.NameValidateLength, RepoValidator.MinimumLegth, ApplicationDataValidator.MaximumLength), result.Errors.First());
-=======
-            Assert.Equal(nameValidationMessage, result.Errors.First());
->>>>>>> 1d25954b
         }
 
         [Fact]
@@ -114,18 +106,8 @@
         [Fact]
         public async Task CreateAsyncValidRepoReturnsComplete()
         {
-<<<<<<< HEAD
             var repo = new Repo { Name = "Rep", Description = "Exemple", Url = new Uri("https://exemplo.com"), ApplicationId = 1 };
             _repoRepositoryMock.Setup(r => r.NameAlreadyExists(repo.Name, repo.ApplicationId, null)).ReturnsAsync(false);
-=======
-            var repo = new Repo
-            {
-                Name = "o",
-                Description = "Descrição padrão", 
-                Url = new Uri("https://exemplo.com")
-            };
-            _repoRepositoryMock.Setup(r => r.NameAlreadyExists(repo.Name, null)).ReturnsAsync(false); _repoRepositoryMock.Setup(r => r.NameAlreadyExists(repo.Name, null)).ReturnsAsync(false);
->>>>>>> 1d25954b
             var result = await _repoService.CreateAsync(repo);
 
             Assert.Equal(OperationStatus.Success, result.Status);
@@ -134,18 +116,8 @@
         [Fact]
         public async Task CreateAsyncDuplicateNameReturnsConflict()
         {
-<<<<<<< HEAD
             var repo = new Repo { Name = "Rep", Description = "", Url = new Uri("https://exemplo.com"), ApplicationId = 1 };
             _repoRepositoryMock.Setup(r => r.NameAlreadyExists(repo.Name, repo.ApplicationId, null)).ReturnsAsync(true);
-=======
-            var repo = new Repo
-            {
-                Name = "o",
-                Description = "Descrição padrão", 
-                Url = new Uri("https://exemplo.com")
-            };
-            _repoRepositoryMock.Setup(r => r.NameAlreadyExists(repo.Name, null)).ReturnsAsync(true);
->>>>>>> 1d25954b
             var result = await _repoService.CreateAsync(repo);
 
             Assert.Equal(OperationStatus.Conflict, result.Status);
@@ -155,27 +127,11 @@
         [Fact]
         public async Task CreateAsyncDuplicateUrlReturnsConflict()
         {
-<<<<<<< HEAD
             var repo = new Repo { Name = "repo", Description = "Exemple", Url = new Uri("https://exemplo.com"), ApplicationId = 1 };
             // Fix for CS0854: Replace the optional argument usage with explicit argument passing.
             _repoRepositoryMock.Setup(r => r.NameAlreadyExists(repo.Name, repo.ApplicationId, null)).ReturnsAsync(false);
             _repoRepositoryMock.Setup(r => r.UrlAlreadyExists(repo.Url, repo.ApplicationId, null)).ReturnsAsync(true);
 
-=======
-            var repo = new Repo
-            {
-                Name = "o",
-                Description = "Descrição padrão", 
-                Url = new Uri("https://exemplo.com")
-            };
-            _repoRepositoryMock
-              .Setup(r => r.NameAlreadyExists(repo.Name, null))
-              .ReturnsAsync(false); 
-
-            _repoRepositoryMock
-                .Setup(r => r.UrlAlreadyExists(repo.Url, null))
-                .ReturnsAsync(true); 
->>>>>>> 1d25954b
             var result = await _repoService.CreateAsync(repo);
 
             Assert.Equal(OperationStatus.Conflict, result.Status);
@@ -187,28 +143,11 @@
         [Fact]
         public async Task UpdateAsyncValidRepoReturnsComplete()
         {
-<<<<<<< HEAD
             var repo = new Repo { Name = "Rep", Description = "", Url = new Uri("https://exemplo.com"), ApplicationId = 1 };
 
             _repoRepositoryMock.Setup(r => r.NameAlreadyExists(repo.Name, repo.ApplicationId, null)).ReturnsAsync(false);
 
             _repoRepositoryMock.Setup(r => r.UrlAlreadyExists(repo.Url, repo.ApplicationId, null)).ReturnsAsync(true);
-=======
-            var repo = new Repo
-            {
-                Name = "o",
-                Description = "Descrição padrão", 
-                Url = new Uri("https://exemplo.com")
-            };
-
-            _repoRepositoryMock
-                .Setup(r => r.NameAlreadyExists(repo.Name, repo.Id))
-                .ReturnsAsync(true);
-
-            _repoRepositoryMock
-                .Setup(r => r.UrlAlreadyExists(repo.Url, repo.Id))
-                .ReturnsAsync(true);
->>>>>>> 1d25954b
 
             _repoRepositoryMock
                 .Setup(r => r.GetByIdAsync(repo.Id))
@@ -223,22 +162,11 @@
         [Fact]
         public async Task UpdateAsyncDuplicateNameReturnsConflict()
         {
-<<<<<<< HEAD
             var repo = new Repo { Name = "Rep", Description = "", Url = new Uri("https://exemplo.com"), ApplicationId = 1 };
             _repoRepositoryMock
                 .Setup(r => r.GetByIdAsync(repo.Id))
                 .ReturnsAsync(repo);
             _repoRepositoryMock.Setup(r => r.NameAlreadyExists(repo.Name, repo.ApplicationId, null)).ReturnsAsync(false);
-=======
-            var repo = new Repo
-            {
-                Name = "o",
-                Description = "Descrição padrão",
-                Url = new Uri("https://exemplo.com")
-            };
-            _repoRepositoryMock.Setup(r => r.NameAlreadyExists(repo.Name, null)).ReturnsAsync(true);
-
->>>>>>> 1d25954b
             var result = await _repoService.UpdateAsync(repo);
 
             Assert.Equal(OperationStatus.Conflict, result.Status);
@@ -249,7 +177,6 @@
         [Fact]
         public async Task UpdateAsyncDuplicateUrlReturnsConflict()
         {
-<<<<<<< HEAD
             // Arrange 
             var repo = new Repo { Name = "repo", Description = "Exemple", Url = new Uri("https://exemplo.com"), ApplicationId = 1 };
             _repoRepositoryMock.Setup(r => r.NameAlreadyExists(repo.Name, repo.ApplicationId, null)).ReturnsAsync(false);
@@ -257,24 +184,6 @@
             // Act  
             _repoRepositoryMock.Setup(r => r.NameAlreadyExists(repo.Name, repo.ApplicationId, null)).ReturnsAsync(false);
 
-=======
-            var repo = new Repo
-            {
-                Name = "o",
-                Description = "Descrição padrão",
-                Url = new Uri("https://exemplo.com")
-            };
-            _repoRepositoryMock
-                .Setup(r => r.NameAlreadyExists(repo.Name, null))
-                .ReturnsAsync(false); 
-
-            _repoRepositoryMock
-                .Setup(r => r.UrlAlreadyExists(repo.Url, null))
-                .ReturnsAsync(true);
-            _repoRepositoryMock
-                .Setup(r => r.GetByIdAsync(repo.Id))
-                .ReturnsAsync(repo);
->>>>>>> 1d25954b
             var result = await _repoService.UpdateAsync(repo);
 
             // Assert  
@@ -287,7 +196,6 @@
         {
             var repo = new Repo
             {
-<<<<<<< HEAD
                 Name = string.Empty,
                 Description = "Sample Description",
                 Url = new Uri("https://exemplo.com"),
@@ -295,15 +203,6 @@
             };
 
             // Força o validador a retornar inválido
-=======
-                Name = "o",
-                Description = "Descrição padrão", 
-                Url = new Uri("https://exemplo.com")
-            };
-            _ = new ValidationResult(
-                [new ValidationFailure("Name", "Required")]
-            );
->>>>>>> 1d25954b
             var localizer = Helpers.LocalizerFactorHelper.Create();
             var validator = new RepoValidator(localizer);
             var service = new RepoService(_unitOfWorkMock.Object, localizer, validator);
@@ -320,16 +219,7 @@
         public async Task DeleteAsyncRepoExistsReturnsSuccess()
         {
             // Arrange
-<<<<<<< HEAD
             var repo = new Repo { Id = 1, Name = "Rep", Description = "Exemple", Url = new System.Uri("https://exemplo.com"), ApplicationId = 1 };
-=======
-            var repo = new Repo
-            {
-                Name = "o",
-                Description = "Descrição padrão", 
-                Url = new Uri("https://exemplo.com")
-            };
->>>>>>> 1d25954b
             _repoRepositoryMock.Setup(r => r.GetByIdAsync(repo.Id)).ReturnsAsync(repo);
 
             // Act
@@ -343,22 +233,11 @@
         public async Task GetListAsyncReturnsPagedResult()
         {
             // Arrange
-<<<<<<< HEAD
             var filter = new RepoFilter { Name = "Rep", ApplicationId = 1 };
             var repos = new List<Repo>
             {
                 new() { Name = "Rep", Description = "Sample Description", Url = new Uri("https://exemplo.com"), ApplicationId = 1 }
             };
-=======
-            var filter = new RepoFilter { Name = "Doc", ApplicationId = 1 };
-            var repo = new List<Repo>
-
-            {new() {
-                Name = "o",
-                Description = "Descrição padrão", 
-                Url = new Uri("https://exemplo.com")
-            } };
->>>>>>> 1d25954b
             var pagedResult = new PagedResult<Repo>
             {
                 Result = repos,
