--- conflicted
+++ resolved
@@ -36,7 +36,7 @@
 
             _repoService = new RepoService(_unitOfWorkMock.Object, localizer, repoValidator);
 
-            _fixture = new Fixture(); // Adicione esta linha
+            _fixture = new Fixture(); 
 
             _fixture.Behaviors
              .OfType<ThrowingRecursionBehavior>()
@@ -56,13 +56,15 @@
                 Name = "o",
                 Description = "Description exemplo",
                 Url = new Uri("https://exemplo.com")
-<<<<<<< HEAD
-=======
-
-            };
->>>>>>> 3a9f4053
-
-            };
+
+            };
+
+            string nameValidationMessage = string.Format(
+                CultureInfo.InvariantCulture,
+                format: DocumentDataResources.NameValidateLength,
+                arg0: RepoValidator.MinimumLegth,
+                arg1: ApplicationDataValidator.MaximumLength
+            );
 
             // Act
             OperationResult result = await _repoService.CreateAsync(repo);
@@ -101,54 +103,16 @@
         }
 
 
-<<<<<<< HEAD
-        [Fact]
-        public async Task CreateAsyncValidRepoReturnsComplete()
-        {
-            var repo = new Repo { Name = "Rep", Description = "Exemple", Url = new Uri("https://exemplo.com"), ApplicationId = 1 };
-            _repoRepositoryMock.Setup(r => r.NameAlreadyExists(repo.Name, repo.ApplicationId)).ReturnsAsync(false); // Ajuste: Removido o terceiro argumento
-            var result = await _repoService.CreateAsync(repo);
-=======
         //[Fact]
         //public async Task CreateAsyncValidRepoReturnsComplete()
         //{
         //    var repo = new Repo { Name = "Rep", Description = "Exemple", Url = new Uri("https://exemplo.com"), ApplicationId = 1 };
         //    _repoRepositoryMock.Setup(r => r.NameAlreadyExists(repo.Name, repo.ApplicationId, null)).ReturnsAsync(false);
         //    var result = await _repoService.CreateAsync(repo);
->>>>>>> 3a9f4053
 
         //    Assert.Equal(OperationStatus.Success, result.Status);
         //}
 
-<<<<<<< HEAD
-        [Fact]
-        public async Task CreateAsyncDuplicateNameReturnsConflict()
-        {
-            var repo = new Repo { Name = "Rep", Description = "", Url = new Uri("https://exemplo.com"), ApplicationId = 1 };
-            _repoRepositoryMock.Setup(r => r.NameAlreadyExists(repo.Name, repo.ApplicationId)).ReturnsAsync(true);
-            var result = await _repoService.CreateAsync(repo);
-
-            Assert.Equal(OperationStatus.Conflict, result.Status);
-            Assert.Equal(RepoResources.NameAlreadyExists, result.Message);
-        }
-
-        [Fact]
-        public async Task CreateAsyncDuplicateUrlReturnsConflict()
-        {
-            var repo = new Repo { Name = "Rep", Description = "", Url = new Uri("https://exemplo.com"), ApplicationId = 1 };
-            _repoRepositoryMock
-              .Setup(r => r.NameAlreadyExists(repo.Name, repo.ApplicationId))
-              .ReturnsAsync(false); // Nome é único (não existe)
-
-            _repoRepositoryMock
-                .Setup(r => r.UrlAlreadyExists(repo.Url, repo.ApplicationId))
-                .ReturnsAsync(true); // URL NÃO é única (já existe)
-            var result = await _repoService.CreateAsync(repo);
-
-            Assert.Equal(OperationStatus.Conflict, result.Status);
-            Assert.Equal(RepoResources.UrlAlreadyExists, result.Message);
-        }
-=======
         //[Fact]
         //public async Task CreateAsyncDuplicateNameReturnsConflict()
         //{
@@ -169,27 +133,12 @@
         //    _repoRepositoryMock.Setup(r => r.UrlAlreadyExists(repo.Url, repo.ApplicationId, null)).ReturnsAsync(true);
 
         //    var result = await _repoService.CreateAsync(repo);
->>>>>>> 3a9f4053
 
         //    Assert.Equal(OperationStatus.Conflict, result.Status);
         //    Assert.Equal(RepoResources.UrlAlreadyExists, result.Message);
         //}
 
 
-<<<<<<< HEAD
-        [Fact]
-        public async Task UpdateAsyncValidRepoReturnsComplete()
-        {
-            var repo = new Repo { Name = "Rep", Description = "", Url = new Uri("https://exemplo.com"), ApplicationId = 1 };
-
-            _repoRepositoryMock
-                .Setup(r => r.NameAlreadyExists(repo.Name, repo.ApplicationId)) // Removed the third argument 'repo.Id'
-                .ReturnsAsync(true);
-
-            _repoRepositoryMock
-                .Setup(r => r.UrlAlreadyExists(repo.Url, repo.ApplicationId))
-                .ReturnsAsync(true);
-=======
 
         //[Fact]
         //public async Task UpdateAsyncValidRepoReturnsComplete()
@@ -197,7 +146,6 @@
         //    var repo = new Repo { Name = "Rep", Description = "", Url = new Uri("https://exemplo.com"), ApplicationId = 1 };
 
         //    _repoRepositoryMock.Setup(r => r.NameAlreadyExists(repo.Name, repo.ApplicationId, null)).ReturnsAsync(false);
->>>>>>> 3a9f4053
 
         //    _repoRepositoryMock.Setup(r => r.UrlAlreadyExists(repo.Url, repo.ApplicationId, null)).ReturnsAsync(true);
 
@@ -210,14 +158,6 @@
         //    Assert.Equal(OperationStatus.Success, result.Status);
         //}
 
-<<<<<<< HEAD
-        [Fact]
-        public async Task UpdateAsyncDuplicateNameReturnsConflict()
-        {
-            var repo = new Repo { Name = "Rep", Description = "", Url = new Uri("https://exemplo.com"), ApplicationId = 1 };
-            _repoRepositoryMock.Setup(r => r.NameAlreadyExists(repo.Name, repo.ApplicationId)).ReturnsAsync(true); // Ajuste: Removido o terceiro argumento
-=======
->>>>>>> 3a9f4053
 
         //[Fact]
         //public async Task UpdateAsyncDuplicateNameReturnsConflict()
@@ -229,32 +169,6 @@
         //    _repoRepositoryMock.Setup(r => r.NameAlreadyExists(repo.Name, repo.ApplicationId, null)).ReturnsAsync(false);
         //    var result = await _repoService.UpdateAsync(repo);
 
-<<<<<<< HEAD
-            Assert.Equal(OperationStatus.Conflict, result.Status);
-            Assert.Equal(RepoResources.NameAlreadyExists, result.Message);
-        }
-
-
-        [Fact]
-        public async Task UpdateAsyncDuplicateUrlReturnsConflict()
-        {
-            var repo = new Repo { Name = "Rep", Description = "", Url = new Uri("https://exemplo.com"), ApplicationId = 1 };
-            _repoRepositoryMock
-                .Setup(r => r.NameAlreadyExists(repo.Name, repo.ApplicationId))
-                .ReturnsAsync(false); // Nome é único (não existe)
-
-            _repoRepositoryMock
-                .Setup(r => r.UrlAlreadyExists(repo.Url, repo.ApplicationId))
-                .ReturnsAsync(true); // URL NÃO é única (já existe)
-            _repoRepositoryMock
-                .Setup(r => r.GetByIdAsync(repo.Id))
-                .ReturnsAsync(repo);
-            var result = await _repoService.UpdateAsync(repo);
-
-            Assert.Equal(OperationStatus.Conflict, result.Status);
-            Assert.Equal(RepoResources.UrlAlreadyExists, result.Message);
-        }
-=======
         //    Assert.Equal(OperationStatus.Conflict, result.Status);
         //    Assert.Equal(RepoResources.NameAlreadyExists, result.Message);
         //}
@@ -276,7 +190,6 @@
         //    Assert.Equal(OperationStatus.Conflict, result.Status);
         //    Assert.Equal(RepoResources.UrlAlreadyExists, result.Message);
         //}
->>>>>>> 3a9f4053
 
         [Fact]
         public async Task UpdateAsyncInvalidValidationReturnsInvalidData()
@@ -316,7 +229,6 @@
             Assert.Equal(OperationStatus.Success, result.Status);
         }
 
-
         [Fact]
         public async Task GetListAsyncReturnsPagedResult()
         {
@@ -349,162 +261,95 @@
         }
 
         [Fact]
-        public async Task CreateAsyncShouldReturnConflictWhenNameAlreadyExists()
-        {
-            // Arrange
-            var repo = new Repo
-            {
-                Name = "RepoDuplicado",
-                Description = "Descrição",
-                Url = new Uri("https://exemplo.com"),
-                ApplicationId = 1
-            };
-
-            _repoRepositoryMock
-                .Setup(r => r.NameAlreadyExists(repo.Name, repo.ApplicationId))
-                .ReturnsAsync(true);
-
-            // Act
-            var result = await _repoService.CreateAsync(repo);
-
-            // Assert
-            Assert.Equal(OperationStatus.Conflict, result.Status);
-            Assert.Equal(RepoResources.NameAlreadyExists, result.Message);
-        }
-
-        [Fact]
-        public async Task CreateAsyncShouldReturnConflictWhenUrlAlreadyExists()
-        {
-            // Arrange
-            var repo = new Repo
-            {
-                Name = "RepoNovo",
-                Description = "Descrição",
-                Url = new Uri("https://exemplo.com/duplicado"),
-                ApplicationId = 1
-            };
-
-            _repoRepositoryMock
-                .Setup(r => r.NameAlreadyExists(repo.Name, repo.ApplicationId))
-                .ReturnsAsync(false);
-
-            _repoRepositoryMock
-                .Setup(r => r.UrlAlreadyExists(repo.Url, null))
-                .ReturnsAsync(true);
-
-            // Act
-            var result = await _repoService.CreateAsync(repo);
-
-            // Assert
-            Assert.Equal(OperationStatus.Conflict, result.Status);
-            Assert.Equal(RepoResources.UrlAlreadyExists, result.Message);
-        }
-
-        [Fact]
-        public async Task UpdateAsyncShouldReturnNotFoundWhenRepoDoesNotExist()
-        {
-            // Arrange
-            var repo = new Repo { Id = 99, Name = "RepoX", Description = "Desc", Url = new Uri("https://x.com"), ApplicationId = 1 };
-            _repoRepositoryMock.Setup(r => r.GetByIdAsync(repo.Id)).ReturnsAsync((Repo?)null);
-
-            // Act
-            var result = await _repoService.UpdateAsync(repo);
+        public async Task GetListAsyncFilterByNameReturnsOnlyMatchingRepos()
+        {
+            // Arrange
+            var repo1 = new Repo { Name = "RepoA", Description = "Desc", Url = new Uri("https://a.com"), ApplicationId = 1 };
+            var pagedResult = new PagedResult<Repo>
+            {
+                Result = [repo1],
+                Page = 1,
+                PageSize = 10,
+                Total = 1
+            };
+            var filter = new RepoFilter { Name = "RepoA", ApplicationId = 1 };
+            _repoRepositoryMock.Setup(r => r.GetListAsync(filter)).ReturnsAsync(pagedResult);
+
+            // Act
+            var result = await _repoService.GetListAsync(filter);
+
+            // Assert
+            Assert.Single(result.Result);
+            Assert.Equal("RepoA", result.Result.First().Name);
+        }
+
+        [Fact]
+        public async Task NameAlreadyExistsWithIdIgnoresCurrentRepo()
+        {
+            // Arrange
+            var repo = new Repo { Id = 10, Name = "RepoX", Description = "Desc", Url = new Uri("https://x.com"), ApplicationId = 1 };
+            _repoRepositoryMock.Setup(r => r.NameAlreadyExists(repo.Name, repo.Id)).ReturnsAsync(false);
+
+            // Act
+            var exists = await _repoRepositoryMock.Object.NameAlreadyExists(repo.Name, repo.Id);
+
+            // Assert
+            Assert.False(exists);
+        }
+
+        [Fact]
+        public async Task UrlAlreadyExistsWithIdIgnoresCurrentRepo()
+        {
+            // Arrange
+            var repo = new Repo { Id = 10, Name = "RepoX", Description = "Desc", Url = new Uri("https://x.com"), ApplicationId = 1 };
+            _repoRepositoryMock.Setup(r => r.UrlAlreadyExists(repo.Url, repo.Id)).ReturnsAsync(false);
+
+            // Act
+            var exists = await _repoRepositoryMock.Object.UrlAlreadyExists(repo.Url, repo.Id);
+
+            // Assert
+            Assert.False(exists);
+        }
+
+        [Fact]
+        public async Task DeleteAsyncWhenRepoDoesNotExistReturnsNotFound()
+        {
+            // Arrange
+            _repoRepositoryMock.Setup(r => r.GetByIdAsync(It.IsAny<int>())).ReturnsAsync((Repo?)null);
+
+            // Act
+            var result = await _repoService.DeleteAsync(999);
 
             // Assert
             Assert.Equal(OperationStatus.NotFound, result.Status);
-            Assert.Equal(RepoResources.NotFound, result.Message);
-        }
-
-        [Fact]
-        public async Task UpdateAsyncShouldReturnConflictWhenNameAlreadyExists()
-        {
-            // Arrange
-            var existingRepo = new Repo { Id = 1, Name = "RepoA", Description = "Desc", Url = new Uri("https://a.com"), ApplicationId = 1 };
-            var repo = new Repo { Id = 1, Name = "NovoNome", Description = "Desc", Url = new Uri("https://a.com"), ApplicationId = 1 };
-
-            _repoRepositoryMock.Setup(r => r.GetByIdAsync(repo.Id)).ReturnsAsync(existingRepo);
-            _repoRepositoryMock.Setup(r => r.NameAlreadyExists(repo.Name.Trim(), repo.Id)).ReturnsAsync(true);
-
-            // Act
-            var result = await _repoService.UpdateAsync(repo);
-
-            // Assert
-            Assert.Equal(OperationStatus.Conflict, result.Status);
-            Assert.Equal(RepoResources.NameAlreadyExists, result.Message);
-        }
-
-        [Fact]
-        public async Task UpdateAsyncShouldReturnConflictWhenUrlAlreadyExists()
-        {
-            // Arrange
-            var existingRepo = new Repo { Id = 1, Name = "RepoA", Description = "Desc", Url = new Uri("https://a.com"), ApplicationId = 1 };
-            var repo = new Repo { Id = 1, Name = "RepoA", Description = "Desc", Url = new Uri("https://b.com"), ApplicationId = 1 };
-
-            _repoRepositoryMock.Setup(r => r.GetByIdAsync(repo.Id)).ReturnsAsync(existingRepo);
-            _repoRepositoryMock.Setup(r => r.NameAlreadyExists(repo.Name.Trim(), repo.Id)).ReturnsAsync(false);
-            _repoRepositoryMock.Setup(r => r.UrlAlreadyExists(repo.Url, repo.Id)).ReturnsAsync(true);
-
-            // Act
-            var result = await _repoService.UpdateAsync(repo);
-
-            // Assert
-            Assert.Equal(OperationStatus.Conflict, result.Status);
-            Assert.Equal(RepoResources.UrlAlreadyExists, result.Message);
-        }
-
-        [Fact]
-        public async Task UpdateAsyncShouldReturnSuccessWhenNoConflicts()
-        {
-            // Arrange
-            var existingRepo = new Repo { Id = 1, Name = "RepoA", Description = "Desc", Url = new Uri("https://a.com"), ApplicationId = 1 };
-            var repo = new Repo { Id = 1, Name = "RepoA", Description = "Desc", Url = new Uri("https://a.com"), ApplicationId = 1 };
-
-            _repoRepositoryMock.Setup(r => r.GetByIdAsync(repo.Id)).ReturnsAsync(existingRepo);
-            _repoRepositoryMock.Setup(r => r.NameAlreadyExists(repo.Name.Trim(), repo.Id)).ReturnsAsync(false);
-            _repoRepositoryMock.Setup(r => r.UrlAlreadyExists(repo.Url, repo.Id)).ReturnsAsync(false);
-
-            // Act
-            var result = await _repoService.UpdateAsync(repo);
-
-            // Assert
-            Assert.Equal(OperationStatus.Success, result.Status);
-        }
-
-        [Fact]
-        public async Task CreateAsyncShouldReturnSuccessWhenValidRepo()
-        {
-            // Arrange
-            var repo = new Repo
-            {
-                Name = "RepoValido",
-                Description = "Descrição válida",
-                Url = new Uri("https://exemplo.com/valido"),
-                ApplicationId = 1
-            };
-
-            // Mock do validador para retornar válido
-            var validatorMock = new Mock<IValidator<Repo>>();
-            validatorMock
-                .Setup(v => v.ValidateAsync(repo, It.IsAny<CancellationToken>()))
-                .ReturnsAsync(new ValidationResult());
-
-            // Mock do repositório para garantir unicidade
-            _repoRepositoryMock
-                .Setup(r => r.NameAlreadyExists(repo.Name, repo.ApplicationId))
-                .ReturnsAsync(false);
-
-            _repoRepositoryMock
-                .Setup(r => r.UrlAlreadyExists(repo.Url, null))
-                .ReturnsAsync(false);
-
-            // Instancia o serviço com o validador mockado
-            var repoService = new RepoService(_unitOfWorkMock.Object, Helpers.LocalizerFactorHelper.Create(), validatorMock.Object);
-
-            // Act
-            var result = await repoService.CreateAsync(repo);
-
-            // Assert
-            Assert.Equal(OperationStatus.Success, result.Status);
+        }
+
+        [Fact]
+        public async Task GetByIdAsyncWhenRepoExistsReturnsRepo()
+        {
+            // Arrange
+            var repo = new Repo { Id = 1, Name = "Repo", Description = "Desc", Url = new Uri("https://repo.com"), ApplicationId = 1 };
+            _repoRepositoryMock.Setup(r => r.GetByIdAsync(1)).ReturnsAsync(repo);
+
+            // Act
+            var result = await _repoService.GetItemAsync(1);
+
+            // Assert
+            Assert.NotNull(result);
+            Assert.Equal(repo.Id, result!.Id);
+        }
+
+        [Fact]
+        public async Task GetByIdAsyncWhenRepoDoesNotExistReturnsNull()
+        {
+            // Arrange
+            _repoRepositoryMock.Setup(r => r.GetByIdAsync(1)).ReturnsAsync((Repo?)null);
+
+            // Act
+            var result = await _repoService.GetItemAsync(1);
+
+            // Assert
+            Assert.Null(result);
         }
     }
 }