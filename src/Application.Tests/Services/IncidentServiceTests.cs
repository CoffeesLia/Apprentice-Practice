--- conflicted
+++ resolved
@@ -97,14 +97,6 @@
         [Fact]
         public async Task CreateAsyncWhenInvalidMembers()
         {
-<<<<<<< HEAD
-            // Arrange
-            var incident = _fixture.Create<Incident>();
-            var app = _fixture.Build<ApplicationData>()
-                .With(a => a.Id, incident.ApplicationId)
-                .With(a => a.Squads, [])
-                .Create();
-=======
             var incident = new Incident
             {
                 Title = "Teste",
@@ -117,7 +109,6 @@
             // Squads é somente leitura, então adicionamos via Add
             // app.Squads = new List<Squad>(); // ERRADO
             // Não adiciona nenhum squad, lista fica vazia
->>>>>>> 57b96881
 
             _applicationDataRepositoryMock.Setup(r => r.GetByIdAsync(incident.ApplicationId)).ReturnsAsync(app);
 
@@ -130,16 +121,6 @@
         [Fact]
         public async Task CreateAsyncWhenSuccessful()
         {
-<<<<<<< HEAD
-            // Arrange
-            var member = _fixture.Build<Member>().With(m => m.Id, 1).Create();
-            var squad = _fixture.Build<Squad>().With(s => s.Members, [member]).Create();
-            var app = _fixture.Build<ApplicationData>().With(a => a.Squads, [squad]).Create();
-            var incident = _fixture.Build<Incident>()
-                .With(i => i.ApplicationId, app.Id)
-                .With(i => i.Members, [member])
-                .Create();
-=======
             var member = new Member { Id = 1, Name = "M", Role = "Dev", Cost = 1, Email = "m@x.com", SquadId = 1, Squad = new Squad() };
             var squad = new Squad { Id = 1, Name = "S" };
             squad.Members.Add(member); // Adiciona membro na coleção somente leitura
@@ -155,7 +136,6 @@
                 Application = app,
                 Members = new List<Member> { member }
             };
->>>>>>> 57b96881
 
             _applicationDataRepositoryMock.Setup(r => r.GetByIdAsync(app.Id)).ReturnsAsync(app);
 
@@ -277,15 +257,8 @@
             };
             _incidentRepositoryMock.Setup(r => r.GetByIdAsync(incident.Id)).ReturnsAsync(incident);
 
-<<<<<<< HEAD
-            var app = _fixture.Build<ApplicationData>()
-                .With(a => a.Id, incident.ApplicationId)
-                .With(a => a.Squads, [])
-                .Create();
-=======
             var app = new ApplicationData("App") { Id = 1, ProductOwner = "PO", ConfigurationItem = "CI" };
             // Não adiciona nenhum squad, lista fica vazia
->>>>>>> 57b96881
 
             _applicationDataRepositoryMock.Setup(r => r.GetByIdAsync(incident.ApplicationId)).ReturnsAsync(app);
 
@@ -297,16 +270,6 @@
         [Fact]
         public async Task UpdateAsyncWhenSuccessful()
         {
-<<<<<<< HEAD
-            // Arrange
-            var member = _fixture.Build<Member>().With(m => m.Id, 1).Create();
-            var squad = _fixture.Build<Squad>().With(s => s.Members, [member]).Create();
-            var app = _fixture.Build<ApplicationData>().With(a => a.Squads, [squad]).Create();
-            var incident = _fixture.Build<Incident>()
-                .With(i => i.ApplicationId, app.Id)
-                .With(i => i.Members, [member])
-                .Create();
-=======
             var member = new Member { Id = 1, Name = "M", Role = "Dev", Cost = 1, Email = "m@x.com", SquadId = 1, Squad = new Squad() };
             var squad = new Squad { Id = 1, Name = "S" };
             squad.Members.Add(member);
@@ -323,7 +286,6 @@
                 Application = app,
                 Members = new List<Member> { member }
             };
->>>>>>> 57b96881
 
             _incidentRepositoryMock.Setup(r => r.GetByIdAsync(incident.Id)).ReturnsAsync(incident);
             _applicationDataRepositoryMock.Setup(r => r.GetByIdAsync(app.Id)).ReturnsAsync(app);
@@ -336,27 +298,6 @@
         [Fact]
         public async Task UpdateAsyncWhenStatusSetToFechadoShouldSetClosedAt()
         {
-<<<<<<< HEAD
-            // Arrange
-            var member = _fixture.Build<Member>().With(m => m.Id, 1).Create();
-            var squad = _fixture.Build<Squad>().With(s => s.Members, [member]).Create();
-            var app = _fixture.Build<ApplicationData>().With(a => a.Squads, [squad]).Create();
-
-            var incident = _fixture.Build<Incident>()
-                .With(i => i.Status, IncidentStatus.Open)
-                .With(i => i.ClosedAt, (DateTime?)null)
-                .With(i => i.ApplicationId, app.Id)
-                .With(i => i.Members, [member])
-                .Create();
-
-            var updatedIncident = _fixture.Build<Incident>()
-                .With(i => i.Id, incident.Id)
-                .With(i => i.Status, IncidentStatus.Closed)
-                .With(i => i.ClosedAt, (DateTime?)null)
-                .With(i => i.ApplicationId, app.Id)
-                .With(i => i.Members, [member])
-                .Create();
-=======
             var member = new Member { Id = 1, Name = "M", Role = "Dev", Cost = 1, Email = "m@x.com", SquadId = 1, Squad = new Squad() };
             var squad = new Squad { Id = 1, Name = "S" };
             squad.Members.Add(member);
@@ -387,7 +328,6 @@
                 Status = IncidentStatus.Closed,
                 ClosedAt = null
             };
->>>>>>> 57b96881
 
             _incidentRepositoryMock.Setup(r => r.GetByIdAsync(incident.Id)).ReturnsAsync(incident);
             _applicationDataRepositoryMock.Setup(r => r.GetByIdAsync(app.Id)).ReturnsAsync(app);
@@ -401,27 +341,6 @@
         [Fact]
         public async Task UpdateAsyncWhenStatusSetToReabertoShouldClearClosedAt()
         {
-<<<<<<< HEAD
-            // Arrange
-            var member = _fixture.Build<Member>().With(m => m.Id, 1).Create();
-            var squad = _fixture.Build<Squad>().With(s => s.Members, [member]).Create();
-            var app = _fixture.Build<ApplicationData>().With(a => a.Squads, [squad]).Create();
-
-            var incident = _fixture.Build<Incident>()
-                .With(i => i.Status, IncidentStatus.Closed)
-                .With(i => i.ClosedAt, DateTime.UtcNow)
-                .With(i => i.ApplicationId, app.Id)
-                .With(i => i.Members, [member])
-                .Create();
-
-            var updatedIncident = _fixture.Build<Incident>()
-                .With(i => i.Id, incident.Id)
-                .With(i => i.Status, IncidentStatus.Reopened)
-                .With(i => i.ClosedAt, incident.ClosedAt)
-                .With(i => i.ApplicationId, app.Id)
-                .With(i => i.Members, [member])
-                .Create();
-=======
             var member = new Member { Id = 1, Name = "M", Role = "Dev", Cost = 1, Email = "m@x.com", SquadId = 1, Squad = new Squad() };
             var squad = new Squad { Id = 1, Name = "S" };
             squad.Members.Add(member);
@@ -452,7 +371,6 @@
                 Status = IncidentStatus.Reopened,
                 ClosedAt = incident.ClosedAt
             };
->>>>>>> 57b96881
 
             _incidentRepositoryMock.Setup(r => r.GetByIdAsync(incident.Id)).ReturnsAsync(incident);
             _applicationDataRepositoryMock.Setup(r => r.GetByIdAsync(app.Id)).ReturnsAsync(app);
