using System.Threading.Tasks;
using FluentValidation;
using Microsoft.Extensions.Localization;
using Moq;
using Stellantis.ProjectName.Application.Interfaces.Repositories;
using Stellantis.ProjectName.Application.Interfaces;
using Stellantis.ProjectName.Application.Models;
using Stellantis.ProjectName.Application.Resources;
using Stellantis.ProjectName.Application.Services;
using Stellantis.ProjectName.Domain.Entities;
using Xunit;
using Stellantis.ProjectName.Application.Validators;
using System.Globalization;
using Stellantis.ProjectName.Application.Models.Filters;
using AutoFixture;
using FluentValidation.Results;

namespace Application.Tests.Services
{
    public class AreaServicesTests
    {
        private readonly Mock<IUnitOfWork> _unitOfWorkMock;
        private readonly Mock<IAreaRepository> _areaRepositoryMock;
        private readonly AreaService _areaService;

        public AreaServicesTests()
        {
            CultureInfo.CurrentCulture = new CultureInfo("en-US");
            _unitOfWorkMock = new Mock<IUnitOfWork>();
            _areaRepositoryMock = new Mock<IAreaRepository>();
            var localizer = Helpers.LocalizerFactorHelper.Create();
            var areaValidator = new AreaValidator(localizer);

            _unitOfWorkMock.Setup(u => u.AreaRepository).Returns(_areaRepositoryMock.Object);

            _areaService = new AreaService(_unitOfWorkMock.Object, localizer, areaValidator);
        }

        [Fact]
        public async Task CreateAsync_ShouldReturnInvalidData_WhenValidationFails()
        {
            // Arrange
            var area = new Area("Eu");


            // Act
            var result = await _areaService.CreateAsync(area);

            // Assert
            Assert.Equal(OperationStatus.InvalidData, result.Status);
        }

        [Fact]
        public async Task CreateAsync_ShouldReturnConflict_WhenNameAlreadyExists()
        {
            // Arrange
            var area = new Area("Test Area");
            _areaRepositoryMock.Setup(r => r.VerifyNameAlreadyExistsAsync(area.Name)).ReturnsAsync(true);

            // Act
            var result = await _areaService.CreateAsync(area);

            // Assert
            Assert.Equal(OperationStatus.Conflict, result.Status);
        }

        [Fact]
        public async Task CreateAsync_ShouldReturnSuccess_WhenAreaIsValid()
        {
            // Arrange
            var area = new Area("Test Area");
            _areaRepositoryMock.Setup(r => r.VerifyNameAlreadyExistsAsync(area.Name)).ReturnsAsync(false);

            // Act
            var result = await _areaService.CreateAsync(area);

            // Assert
            Assert.Equal(OperationStatus.Success, result.Status);
            Assert.Equal(ServiceResources.RegisteredSuccessfully, result.Message);
        }

        [Fact]
        public async Task CreateAsync_ShouldReturnInvalidData_WhenNameExceedsMaxLength()
        {
            // Arrange
            var area = new Area(new string('A', 256)); // Nome com 256 caracteres

            // Act
            var result = await _areaService.CreateAsync(area);

            // Assert
            Assert.Equal(OperationStatus.InvalidData, result.Status);
        }

        [Fact]
        public async Task GetListAsync_ShouldReturnPagedResult_WhenCalledWithValidFilter()
        {
            // Arrange
            var fixture = new Fixture();
            var filter = fixture.Create<AreaFilter>();
            var pagedResult = fixture.Build<PagedResult<Area>>()
                                     .With(pr => pr.Result, fixture.CreateMany<Area>(2).ToList())
                                     .With(pr => pr.Page, 1)
                                     .With(pr => pr.PageSize, 10)
                                     .With(pr => pr.Total, 2)
                                     .Create();

            _areaRepositoryMock.Setup(r => r.GetListAsync(filter)).ReturnsAsync(pagedResult);

            // Act
            var result = await _areaService.GetListAsync(filter);

            // Assert
            Assert.NotNull(result);
            Assert.Equal(2, result.Total);
            Assert.IsType<List<Area>>(result.Result);

        }

        [Fact]
        public async Task DeleteAsync_ShouldReturnConflict_WhenApplicationsExist()
        {
            // Arrange
            var areaId = 1;
            _areaRepositoryMock.Setup(r => r.VerifyAplicationsExistsAsync(areaId)).ReturnsAsync(true);

            // Act
            var result = await _areaService.DeleteAsync(areaId);

            // Assert
            Assert.Equal(OperationStatus.Conflict, result.Status);
        }

        [Fact]
        public async Task DeleteAsync_ShouldReturnSuccess_WhenNoApplicationsExist()
        {
            var areaId = 1;
            var area = new Area("Test Area") { Id = areaId };
            _areaRepositoryMock.Setup(r => r.VerifyAplicationsExistsAsync(areaId)).ReturnsAsync(false);
            _areaRepositoryMock.Setup(r => r.GetByIdAsync(areaId)).ReturnsAsync(area);
            _areaRepositoryMock.Setup(r => r.DeleteAsync(area, true)).Returns(Task.CompletedTask);
            _unitOfWorkMock.Setup(u => u.CommitAsync()).Returns(Task.CompletedTask);
            // Act
            var result = await _areaService.DeleteAsync(areaId);

            // Assert
            Assert.Equal(OperationStatus.Success, result.Status);
        }


        [Fact]

        public async Task GetItemAsync_ShouldReturnComplete_WhenAreaExists()

        {

            // Arrange

            var fixture = new Fixture();

            var area = fixture.Create<Area>();

            _areaRepositoryMock.Setup(r => r.GetByIdAsync(area.Id)).ReturnsAsync(area);

            // Act

            var result = await _areaService.GetItemAsync(area.Id);

            // Assert
<<<<<<< HEAD
            Assert.IsType<Area>(result);
           

=======

            Assert.IsType<Area>(result);
>>>>>>> b7896b47
        }


        [Fact]
        public async Task GetItemAsync_ShouldReturnNotFound_WhenAreaDoesNotExist()
        {
            // Arrange
            var fixture = new Fixture();
            var areaId = fixture.Create<int>();
            _areaRepositoryMock.Setup(r => r.GetByIdAsync(areaId)).ReturnsAsync((Area)null);

            // Act
            var result = await _areaService.GetItemAsync(areaId);

            // Assert
            Assert.Equal(OperationStatus.NotFound, result.Status);
        }

        [Fact]
        public async Task UpdateAsync_ShouldReturnInvalidData_WhenValidationFails()
        {
            // Arrange
            var area = new Area("IN");
            _areaRepositoryMock.Setup(r => r.VerifyNameAlreadyExistsAsync(area.Name)).ReturnsAsync(false);
            var localizer = Helpers.LocalizerFactorHelper.Create();
            var areaValidator = new AreaValidator(localizer);
            var areaService = new AreaService(_unitOfWorkMock.Object, localizer, areaValidator);

            // Act
<<<<<<< HEAD
            var result = await areaService.UpdateAsync(area);
=======
            var result = await ((Stellantis.ProjectName.Application.Interfaces.Services.IEntityServiceBase<Area>)areaService).UpdateAsync(area);
>>>>>>> b7896b47

            // Assert
            Assert.Equal(OperationStatus.InvalidData, result.Status);
        }

        [Fact]
        public async Task UpdateAsync_ShouldReturnConflict_WhenNameAlreadyExists()
        {
            // Arrange
            var area = new Area("Existing Name");
            _areaRepositoryMock.Setup(r => r.VerifyNameAlreadyExistsAsync(area.Name)).ReturnsAsync(true);
            var validationResult = new ValidationResult();
            var validatorMock = new Mock<IValidator<Area>>();
            validatorMock.Setup(v => v.ValidateAsync(area, It.IsAny<CancellationToken>())).ReturnsAsync(validationResult);
            var localizer = Helpers.LocalizerFactorHelper.Create();
            var areaService = new AreaService(_unitOfWorkMock.Object, localizer, validatorMock.Object);

            // Act
<<<<<<< HEAD
            var result = await areaService.UpdateAsync(area);
=======
            var result = await ((Stellantis.ProjectName.Application.Interfaces.Services.IEntityServiceBase<Area>)areaService).UpdateAsync(area);
>>>>>>> b7896b47

            // Assert
            Assert.Equal(OperationStatus.Conflict, result.Status);
        }

        [Fact]
        public async Task UpdateAsync_ShouldReturnSuccess_WhenAreaIsValid()
        {
            // Arrange
            var area = new Area("Valid Name") { Id = 1 };
            _areaRepositoryMock.Setup(r => r.VerifyNameAlreadyExistsAsync(area.Name)).ReturnsAsync(false);
            _areaRepositoryMock.Setup(r => r.GetByIdAsync(area.Id)).ReturnsAsync(area);
            _areaRepositoryMock.Setup(r => r.UpdateAsync(area, true)).Returns(Task.CompletedTask);
            _unitOfWorkMock.Setup(u => u.CommitAsync()).Returns(Task.CompletedTask);
            var validationResult = new ValidationResult();
            var validatorMock = new Mock<IValidator<Area>>();
            validatorMock.Setup(v => v.ValidateAsync(area, It.IsAny<CancellationToken>())).ReturnsAsync(validationResult);
            var localizer = Helpers.LocalizerFactorHelper.Create();
            var areaService = new AreaService(_unitOfWorkMock.Object, localizer, validatorMock.Object);

            // Act
<<<<<<< HEAD
            var result = await areaService.UpdateAsync(area);
=======
            var result = await ((Stellantis.ProjectName.Application.Interfaces.Services.IEntityServiceBase<Area>)areaService).UpdateAsync(area);
>>>>>>> b7896b47

            // Assert
            Assert.Equal(OperationStatus.Success, result.Status);
        }
    }
}<|MERGE_RESOLUTION|>--- conflicted
+++ resolved
@@ -167,14 +167,8 @@
             var result = await _areaService.GetItemAsync(area.Id);
 
             // Assert
-<<<<<<< HEAD
+
             Assert.IsType<Area>(result);
-           
-
-=======
-
-            Assert.IsType<Area>(result);
->>>>>>> b7896b47
         }
 
 
@@ -204,11 +198,7 @@
             var areaService = new AreaService(_unitOfWorkMock.Object, localizer, areaValidator);
 
             // Act
-<<<<<<< HEAD
-            var result = await areaService.UpdateAsync(area);
-=======
             var result = await ((Stellantis.ProjectName.Application.Interfaces.Services.IEntityServiceBase<Area>)areaService).UpdateAsync(area);
->>>>>>> b7896b47
 
             // Assert
             Assert.Equal(OperationStatus.InvalidData, result.Status);
@@ -227,11 +217,7 @@
             var areaService = new AreaService(_unitOfWorkMock.Object, localizer, validatorMock.Object);
 
             // Act
-<<<<<<< HEAD
-            var result = await areaService.UpdateAsync(area);
-=======
             var result = await ((Stellantis.ProjectName.Application.Interfaces.Services.IEntityServiceBase<Area>)areaService).UpdateAsync(area);
->>>>>>> b7896b47
 
             // Assert
             Assert.Equal(OperationStatus.Conflict, result.Status);
@@ -253,11 +239,7 @@
             var areaService = new AreaService(_unitOfWorkMock.Object, localizer, validatorMock.Object);
 
             // Act
-<<<<<<< HEAD
-            var result = await areaService.UpdateAsync(area);
-=======
             var result = await ((Stellantis.ProjectName.Application.Interfaces.Services.IEntityServiceBase<Area>)areaService).UpdateAsync(area);
->>>>>>> b7896b47
 
             // Assert
             Assert.Equal(OperationStatus.Success, result.Status);
