﻿using System.Threading.Tasks;
using FluentValidation;
using Microsoft.Extensions.Localization;
using Moq;
using Stellantis.ProjectName.Application.Interfaces.Repositories;
using Stellantis.ProjectName.Application.Interfaces;
using Stellantis.ProjectName.Application.Models;
using Stellantis.ProjectName.Application.Resources;
using Stellantis.ProjectName.Application.Services;
using Stellantis.ProjectName.Domain.Entities;
using Xunit;
using Stellantis.ProjectName.Application.Validators;
using System.Globalization;
using Stellantis.ProjectName.Application.Models.Filters;
using AutoFixture;
using FluentValidation.Results;

namespace Application.Tests.Services
{
    public class AreaServicesTests
    {
        private readonly Mock<IUnitOfWork> _unitOfWorkMock;
        private readonly Mock<IAreaRepository> _areaRepositoryMock;
        private readonly AreaService _areaService;

        public AreaServicesTests()
        {
            CultureInfo.CurrentCulture = new CultureInfo("en-US");
            _unitOfWorkMock = new Mock<IUnitOfWork>();
            _areaRepositoryMock = new Mock<IAreaRepository>();
            var localizer = Helpers.LocalizerFactorHelper.Create();
            var areaValidator = new AreaValidator(localizer);

            _unitOfWorkMock.Setup(u => u.AreaRepository).Returns(_areaRepositoryMock.Object);

            _areaService = new AreaService(_unitOfWorkMock.Object, localizer, areaValidator);
        }

        [Fact]
        public async Task CreateAsync_ShouldReturnInvalidData_WhenValidationFails()
        {
            // Arrange
            var area = new Area("Eu");


            // Act
            var result = await _areaService.CreateAsync(area);

            // Assert
            Assert.Equal(OperationStatus.InvalidData, result.Status);
        }

        [Fact]
        public async Task CreateAsync_ShouldReturnConflict_WhenNameAlreadyExists()
        {
            // Arrange
            var area = new Area("Test Area");
            _areaRepositoryMock.Setup(r => r.VerifyNameAlreadyExistsAsync(area.Name)).ReturnsAsync(true);

            // Act
            var result = await _areaService.CreateAsync(area);

            // Assert
            Assert.Equal(OperationStatus.Conflict, result.Status);
        }

        [Fact]
        public async Task CreateAsync_ShouldReturnSuccess_WhenAreaIsValid()
        {
            // Arrange
            var area = new Area("Test Area");
            _areaRepositoryMock.Setup(r => r.VerifyNameAlreadyExistsAsync(area.Name)).ReturnsAsync(false);

            // Act
            var result = await _areaService.CreateAsync(area);

            // Assert
            Assert.Equal(OperationStatus.Success, result.Status);
            Assert.Equal(ServiceResources.RegisteredSuccessfully, result.Message);

        [Fact]
        public async Task CreateAsync_ShouldReturnInvalidData_WhenNameExceedsMaxLength()
        {
            // Arrange
            var area = new Area(new string('A', 256)); // Nome com 256 caracteres

            // Act
            var result = await _areaService.CreateAsync(area);

            // Assert
            Assert.Equal(OperationStatus.InvalidData, result.Status);
        }

        [Fact]
        public async Task GetListAsync_ShouldReturnPagedResult_WhenCalledWithValidFilter()
        {
            // Arrange
            var fixture = new Fixture();
            var filter = fixture.Create<AreaFilter>();
            var pagedResult = fixture.Build<PagedResult<Area>>()
                                     .With(pr => pr.Result, fixture.CreateMany<Area>(2).ToList())
                                     .With(pr => pr.Page, 1)
                                     .With(pr => pr.PageSize, 10)
                                     .With(pr => pr.Total, 2)
                                     .Create();

            _areaRepositoryMock.Setup(r => r.GetListAsync(filter)).ReturnsAsync(pagedResult);

            // Act
            var result = await _areaService.GetListAsync(filter);

            // Assert
            Assert.NotNull(result);
            Assert.Equal(2, result.Total);
            Assert.IsType<List<Area>>(result.Result);

        }

        [Fact]
        public async Task DeleteAsync_ShouldReturnConflict_WhenApplicationsExist()
        {
            // Arrange
            var areaId = 1;
            _areaRepositoryMock.Setup(r => r.VerifyAplicationsExistsAsync(areaId)).ReturnsAsync(true);

            // Act
            var result = await _areaService.DeleteAsync(areaId);

            // Assert
            Assert.Equal(OperationStatus.Conflict, result.Status);
        }

        [Fact]
        public async Task DeleteAsync_ShouldReturnSuccess_WhenNoApplicationsExist()
        {
            var areaId = 1;
            var area = new Area("Test Area") { Id = areaId };
            _areaRepositoryMock.Setup(r => r.VerifyAplicationsExistsAsync(areaId)).ReturnsAsync(false);
            _areaRepositoryMock.Setup(r => r.GetByIdAsync(areaId)).ReturnsAsync(area);
            _areaRepositoryMock.Setup(r => r.DeleteAsync(area, true)).Returns(Task.CompletedTask);
            _unitOfWorkMock.Setup(u => u.CommitAsync()).Returns(Task.CompletedTask);
            // Act
            var result = await _areaService.DeleteAsync(areaId);

            // Assert
            Assert.Equal(OperationStatus.Success, result.Status);
        }


        [Fact]

        public async Task GetItemAsync_ShouldReturnComplete_WhenAreaExists()

        {

            // Arrange

            var fixture = new Fixture();

            var area = fixture.Create<Area>();

            _areaRepositoryMock.Setup(r => r.GetByIdAsync(area.Id)).ReturnsAsync(area);

            // Act

            var result = await _areaService.GetItemAsync(area.Id);

            // Assert
<<<<<<< HEAD

            Assert.IsType<Area>(result);


=======
            Assert.IsType<Area>(result);
>>>>>>> 47825642
        }


        [Fact]
        public async Task GetItemAsync_ShouldReturnNotFound_WhenAreaDoesNotExist()
        {
            // Arrange
            var fixture = new Fixture();
            var areaId = fixture.Create<int>();
            _areaRepositoryMock.Setup(r => r.GetByIdAsync(areaId)).ReturnsAsync((Area)null);

            // Act
            var result = await _areaService.GetItemAsync(areaId);

            // Assert
            Assert.Equal(OperationStatus.NotFound, result.Status);
        }

        [Fact]
        public async Task UpdateAsync_ShouldReturnInvalidData_WhenValidationFails()
        {
            // Arrange
            var area = new Area("Invalid Name");
            _areaRepositoryMock.Setup(r => r.VerifyNameAlreadyExistsAsync(area.Name)).ReturnsAsync(false);
            var validationResult = new ValidationResult(new List<ValidationFailure> { new ValidationFailure("Name", "Invalid name") });
            var validatorMock = new Mock<IValidator<Area>>();
            validatorMock.Setup(v => v.ValidateAsync(area, It.IsAny<CancellationToken>())).ReturnsAsync(validationResult);
            var localizer = Helpers.LocalizerFactorHelper.Create();
            var areaService = new AreaService(_unitOfWorkMock.Object, localizer, validatorMock.Object);

            // Act
            var result = await areaService.UpdateAsync(area);

            // Assert
            Assert.Equal(OperationStatus.InvalidData, result.Status);
        }

        [Fact]
        public async Task UpdateAsync_ShouldReturnConflict_WhenNameAlreadyExists()
        {
            // Arrange
            var area = new Area("Existing Name");
            _areaRepositoryMock.Setup(r => r.VerifyNameAlreadyExistsAsync(area.Name)).ReturnsAsync(true);
            var validationResult = new ValidationResult();
            var validatorMock = new Mock<IValidator<Area>>();
            validatorMock.Setup(v => v.ValidateAsync(area, It.IsAny<CancellationToken>())).ReturnsAsync(validationResult);
            var localizer = Helpers.LocalizerFactorHelper.Create();
            var areaService = new AreaService(_unitOfWorkMock.Object, localizer, validatorMock.Object);

            // Act
            var result = await areaService.UpdateAsync(area);

            // Assert
            Assert.Equal(OperationStatus.Conflict, result.Status);
        }

        [Fact]
        public async Task UpdateAsync_ShouldReturnSuccess_WhenAreaIsValid()
        {
            // Arrange
            var area = new Area("Valid Name") { Id = 1 };
            _areaRepositoryMock.Setup(r => r.VerifyNameAlreadyExistsAsync(area.Name)).ReturnsAsync(false);
            _areaRepositoryMock.Setup(r => r.GetByIdAsync(area.Id)).ReturnsAsync(area);
            _areaRepositoryMock.Setup(r => r.UpdateAsync(area, true)).Returns(Task.CompletedTask);
            _unitOfWorkMock.Setup(u => u.CommitAsync()).Returns(Task.CompletedTask);f
            var validationResult = new ValidationResult();
            var validatorMock = new Mock<IValidator<Area>>();
            validatorMock.Setup(v => v.ValidateAsync(area, It.IsAny<CancellationToken>())).ReturnsAsync(validationResult);
            var localizer = Helpers.LocalizerFactorHelper.Create();
            var areaService = new AreaService(_unitOfWorkMock.Object, localizer, validatorMock.Object);

            // Act
            var result = await areaService.UpdateAsync(area);

            // Assert
            Assert.Equal(OperationStatus.Success, result.Status);
        }
    }
}

<|MERGE_RESOLUTION|>--- conflicted
+++ resolved
@@ -1,4 +1,4 @@
-﻿using System.Threading.Tasks;
+using System.Threading.Tasks;
 using FluentValidation;
 using Microsoft.Extensions.Localization;
 using Moq;
@@ -166,14 +166,8 @@
             var result = await _areaService.GetItemAsync(area.Id);
 
             // Assert
-<<<<<<< HEAD
 
             Assert.IsType<Area>(result);
-
-
-=======
-            Assert.IsType<Area>(result);
->>>>>>> 47825642
         }
 
 
