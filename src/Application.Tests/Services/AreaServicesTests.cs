--- conflicted
+++ resolved
@@ -167,14 +167,8 @@
             var result = await _areaService.GetItemAsync(area.Id);
 
             // Assert
-<<<<<<< HEAD
-
             Assert.IsType<Area>(result);
-=======
             Assert.IsType<Area>(result);
-           
-
->>>>>>> teste
         }
 
 
@@ -204,11 +198,7 @@
             var areaService = new AreaService(_unitOfWorkMock.Object, localizer, areaValidator);
 
             // Act
-<<<<<<< HEAD
-            var result = await ((Stellantis.ProjectName.Application.Interfaces.Services.IEntityServiceBase<Area>)areaService).UpdateAsync(area);
-=======
             var result = await areaService.UpdateAsync(area);
-
 
             // Assert
             Assert.Equal(OperationStatus.InvalidData, result.Status);
@@ -227,11 +217,7 @@
             var areaService = new AreaService(_unitOfWorkMock.Object, localizer, validatorMock.Object);
 
             // Act
-<<<<<<< HEAD
-            var result = await ((Stellantis.ProjectName.Application.Interfaces.Services.IEntityServiceBase<Area>)areaService).UpdateAsync(area);
-=======
             var result = await areaService.UpdateAsync(area);
->>>>>>> teste
 
             // Assert
             Assert.Equal(OperationStatus.Conflict, result.Status);
@@ -253,9 +239,6 @@
             var areaService = new AreaService(_unitOfWorkMock.Object, localizer, validatorMock.Object);
 
             // Act
-<<<<<<< HEAD
-            var result = await ((Stellantis.ProjectName.Application.Interfaces.Services.IEntityServiceBase<Area>)areaService).UpdateAsync(area);
-=======
             var result = await areaService.UpdateAsync(area);
 
             // Assert
