--- conflicted
+++ resolved
@@ -1,4 +1,4 @@
-﻿using FluentValidation;
+using FluentValidation;
 using Microsoft.Extensions.DependencyInjection;
 using Stellantis.ProjectName.Application.Interfaces;
 using Stellantis.ProjectName.Application.Interfaces.Repositories;
@@ -30,11 +30,8 @@
             services.AddScoped<IValidator<ServiceData>, ServiceDataValidator>();
             services.AddScoped<IValidator<Squad>, SquadValidator>();
             services.AddScoped<IValidator<Member>, MemberValidator>();
-<<<<<<< HEAD
             services.AddScoped<IValidator<Incident>, IncidentValidator>();
-=======
             services.AddScoped<IValidator<DocumentData>, DocumentDataValidator>();
->>>>>>> 4f120774
 
         }
 
@@ -48,12 +45,8 @@
             services.AddScoped<IServiceData, ServiceDataService>();
             services.AddScoped<ISquadService, SquadService>();
             services.AddScoped<IMemberService, MemberService>();
-<<<<<<< HEAD
             services.AddScoped<IIncidentService, IncidentService>();
-=======
             services.AddScoped<IDocumentService, IDocumentDataService>();
-
->>>>>>> 4f120774
 
         }
 
@@ -67,12 +60,8 @@
             services.AddScoped<IServiceDataRepository, ServiceDataRepository>();
             services.AddScoped<ISquadRepository, SquadRepository>();
             services.AddScoped<IMemberRepository, MemberRepository>();
-<<<<<<< HEAD
             services.AddScoped<IIncidentRepository, IncidentRepository>();
-=======
             services.AddScoped<IDocumentRepository, DocumentDataRepository>();
-
->>>>>>> 4f120774
             services.AddScoped<IUnitOfWork, UnitOfWork>();
         }
     }
