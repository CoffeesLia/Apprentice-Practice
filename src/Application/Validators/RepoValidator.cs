--- conflicted
+++ resolved
@@ -26,15 +26,10 @@
 
             RuleFor(x => x.Url)
                 .NotNull()
-<<<<<<< HEAD
                 .NotEmpty()
                 .WithMessage(localizer[nameof(RepoResources.UrlIsRequired)]);
             RuleFor(x => x.Url)
                 .Must(url => url != null && url.IsAbsoluteUri && (url.Scheme == Uri.UriSchemeHttp || url.Scheme == Uri.UriSchemeHttps))
-=======
-                .WithMessage(localizer[nameof(RepoResources.UrlIsRequired)])
-                .Must(url => url != null && Uri.IsWellFormedUriString(url.ToString(), UriKind.Absolute))
->>>>>>> 1d25954b
                 .WithMessage(localizer[nameof(RepoResources.UrlIsInvalid)]);
         }
     }
