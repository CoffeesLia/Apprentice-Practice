--- conflicted
+++ resolved
@@ -11,11 +11,7 @@
 
 namespace Stellantis.ProjectName.Application.Validators
 {
-<<<<<<< HEAD
     public class SquadValidator : AbstractValidator<Squad>      
-=======
-    internal class SquadValidator : AbstractValidator<EDataService>
->>>>>>> 3f733450
     {
         internal const int MinimumLength = 3;
         internal const int MaximumLength = 255;
