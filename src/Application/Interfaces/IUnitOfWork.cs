using Stellantis.ProjectName.Application.Interfaces.Repositories;

namespace Stellantis.ProjectName.Application.Interfaces
{
    public interface IUnitOfWork
    {
        public IAreaRepository AreaRepository { get; }

        public IIntegrationRepository IntegrationRepository { get; }

        public IResponsibleRepository ResponsibleRepository { get; }

        public IDataServiceRepository DataServiceRepository { get; }

<<<<<<< HEAD
        public ISquadRepository SquadRepository { get; }

        public IGitRepoRepository GitRepoRepository { get; } 
=======
        public IApplicationDataRepository ApplicationDataRepository { get; }                

        public ISquadRepository SquadRepository { get; }    
>>>>>>> 763d13f9

        Task CommitAsync();
        void BeginTransaction();
    }
}
<|MERGE_RESOLUTION|>--- conflicted
+++ resolved
@@ -12,15 +12,10 @@
 
         public IDataServiceRepository DataServiceRepository { get; }
 
-<<<<<<< HEAD
-        public ISquadRepository SquadRepository { get; }
+        public IApplicationDataRepository ApplicationDataRepository { get; }                
+        public ISquadRepository SquadRepository { get; }    
 
-        public IGitRepoRepository GitRepoRepository { get; } 
-=======
-        public IApplicationDataRepository ApplicationDataRepository { get; }                
-
-        public ISquadRepository SquadRepository { get; }    
->>>>>>> 763d13f9
+        public IGitRepoRepository GitRepoRepository { get; }
 
         Task CommitAsync();
         void BeginTransaction();
