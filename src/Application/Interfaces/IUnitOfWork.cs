using Stellantis.ProjectName.Application.Interfaces.Repositories;

namespace Stellantis.ProjectName.Application.Interfaces
{
    public interface IUnitOfWork
    {
        public IAreaRepository AreaRepository { get; }

        IResponsibleRepository ResponsibleRepository { get; }

<<<<<<< HEAD
        public IApplicationDataRepository ApplicationDataRepository { get; }     
        
        public IGitRepoRepository GitRepoRepository { get; }
=======
        public IApplicationDataRepository ApplicationDataRepository { get; }      
        
        public IDataServiceRepository DataServiceRepository { get; }

        public ISquadRepository SquadRepository { get; }    
>>>>>>> c8141c7b

        Task CommitAsync();
        void BeginTransaction();
    }
}<|MERGE_RESOLUTION|>--- conflicted
+++ resolved
@@ -8,17 +8,11 @@
 
         IResponsibleRepository ResponsibleRepository { get; }
 
-<<<<<<< HEAD
-        public IApplicationDataRepository ApplicationDataRepository { get; }     
-        
-        public IGitRepoRepository GitRepoRepository { get; }
-=======
         public IApplicationDataRepository ApplicationDataRepository { get; }      
         
         public IDataServiceRepository DataServiceRepository { get; }
 
         public ISquadRepository SquadRepository { get; }    
->>>>>>> c8141c7b
 
         Task CommitAsync();
         void BeginTransaction();
