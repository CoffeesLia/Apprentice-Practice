--- conflicted
+++ resolved
@@ -6,19 +6,15 @@
     {
         public IAreaRepository AreaRepository { get; }
 
+        public IIntegrationRepository IntegrationRepository { get; }
+
         IResponsibleRepository ResponsibleRepository { get; }
 
         public IApplicationDataRepository ApplicationDataRepository { get; }      
         
         public IDataServiceRepository DataServiceRepository { get; }
 
-<<<<<<< HEAD
-        public IApplicationDataRepository ApplicationDataRepository { get; }                
-=======
->>>>>>> 8349a696
         public ISquadRepository SquadRepository { get; }    
-
-        public IGitRepoRepository GitRepoRepository { get; }
 
         Task CommitAsync();
         void BeginTransaction();
