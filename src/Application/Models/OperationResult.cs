﻿using FluentValidation.Results;

using System.Text.Json.Serialization;

namespace Stellantis.ProjectName.Application.Models

{

    /// <summary>

    /// Represents the result of an operation, including its status, message, and any errors.

    /// </summary>

    public class OperationResult

    {

        /// <summary>

        /// Gets the status of the operation.

        /// </summary>

        [JsonIgnore]

        public OperationStatus Status { get; private set; }

        /// <summary>

        /// Gets the message associated with the operation result.

        /// </summary>

        public string Message { get; private set; }

        /// <summary>

        /// Gets the errors associated with the operation result.

        /// </summary>

        public IEnumerable<string> Errors { get; private set; }

        private OperationResult(OperationStatus status, string message, IEnumerable<string> errors)

        {

            Status = status;

            Message = message;

            Errors = errors;

        }

        /// <summary>

        /// Creates an <see cref="OperationResult"/> representing a successful operation.

        /// </summary>

        /// <param name="message">The success message.</param>

        /// <returns>An <see cref="OperationResult"/> with success status.</returns>

        public static OperationResult Complete(string message = "")

        {
<<<<<<< HEAD

            return new OperationResult(OperationStatus.Success, message, []);

=======
            return new OperationResult(OperationStatus.Success, message, []);
>>>>>>> 71f14894
        }

        /// <summary>

        /// Creates an <see cref="OperationResult"/> representing a conflict.

        /// </summary>

        /// <param name="message">The conflict message.</param>
<<<<<<< HEAD

        /// <returns>An <see cref="OperationResult"/> with conflict status.</returns>

=======
        /// <returns>An <see cref="OperationResult"/> with conflict status.</returns>
>>>>>>> 71f14894
        public static OperationResult Conflict(string message)

        {
<<<<<<< HEAD

            return new OperationResult(OperationStatus.Conflict, message, [message]);

=======
            return new OperationResult(OperationStatus.Conflict, message, [message]);
>>>>>>> 71f14894
        }

        /// <summary>

        /// Creates an <see cref="OperationResult"/> representing invalid data.

        /// </summary>
<<<<<<< HEAD

        /// <param name="message">The invalid data message.</param>

        /// <returns>An <see cref="OperationResult"/> with invalid data status.</returns>

        internal static OperationResult InvalidData(ValidationResult result)

=======
        /// <param name="message">The invalid data message.</param>
        /// <returns>An <see cref="OperationResult"/> with invalid data status.</returns>
        internal static OperationResult InvalidData(ValidationResult result)
>>>>>>> 71f14894
        {

            return new OperationResult(OperationStatus.InvalidData, "", result.Errors.Select(e => e.ErrorMessage));

        }

        /// <summary>

        /// Creates an <see cref="OperationResult"/> representing a not found error.

        /// </summary>

        /// <param name="message">The not found message.</param>

        /// <returns>An <see cref="OperationResult"/> with not found status.</returns>

        public static OperationResult NotFound(string message)

        {
<<<<<<< HEAD

            return new OperationResult(OperationStatus.NotFound, message, [message]);

=======
            return new OperationResult(OperationStatus.NotFound, message, [message]);
>>>>>>> 71f14894
        }

    }

}
<|MERGE_RESOLUTION|>--- conflicted
+++ resolved
@@ -67,13 +67,7 @@
         public static OperationResult Complete(string message = "")
 
         {
-<<<<<<< HEAD
-
             return new OperationResult(OperationStatus.Success, message, []);
-
-=======
-            return new OperationResult(OperationStatus.Success, message, []);
->>>>>>> 71f14894
         }
 
         /// <summary>
@@ -83,23 +77,11 @@
         /// </summary>
 
         /// <param name="message">The conflict message.</param>
-<<<<<<< HEAD
-
         /// <returns>An <see cref="OperationResult"/> with conflict status.</returns>
-
-=======
-        /// <returns>An <see cref="OperationResult"/> with conflict status.</returns>
->>>>>>> 71f14894
         public static OperationResult Conflict(string message)
 
         {
-<<<<<<< HEAD
-
             return new OperationResult(OperationStatus.Conflict, message, [message]);
-
-=======
-            return new OperationResult(OperationStatus.Conflict, message, [message]);
->>>>>>> 71f14894
         }
 
         /// <summary>
@@ -107,19 +89,9 @@
         /// Creates an <see cref="OperationResult"/> representing invalid data.
 
         /// </summary>
-<<<<<<< HEAD
-
-        /// <param name="message">The invalid data message.</param>
-
-        /// <returns>An <see cref="OperationResult"/> with invalid data status.</returns>
-
-        internal static OperationResult InvalidData(ValidationResult result)
-
-=======
         /// <param name="message">The invalid data message.</param>
         /// <returns>An <see cref="OperationResult"/> with invalid data status.</returns>
         internal static OperationResult InvalidData(ValidationResult result)
->>>>>>> 71f14894
         {
 
             return new OperationResult(OperationStatus.InvalidData, "", result.Errors.Select(e => e.ErrorMessage));
@@ -139,13 +111,7 @@
         public static OperationResult NotFound(string message)
 
         {
-<<<<<<< HEAD
-
             return new OperationResult(OperationStatus.NotFound, message, [message]);
-
-=======
-            return new OperationResult(OperationStatus.NotFound, message, [message]);
->>>>>>> 71f14894
         }
 
     }
