﻿using System.ComponentModel.DataAnnotations;
using System.Linq.Expressions;
using FluentValidation;
using Microsoft.Extensions.Localization;
using Stellantis.ProjectName.Application.Interfaces.Repositories;
using Stellantis.ProjectName.Application.Interfaces.Services;
using Stellantis.ProjectName.Application.Models;
<<<<<<< HEAD
using Stellantis.ProjectName.Application.Models.Filters;
=======
>>>>>>> 3f733450
using Stellantis.ProjectName.Application.Resources;
using Stellantis.ProjectName.Domain.Entities;

namespace Stellantis.ProjectName.Application.Services
{
    public class SquadService(ISquadRepository squadRepository, IStringLocalizer<SquadResources> localizer, IValidator<Squad> validator) : ISquadService
    {
        private readonly ISquadRepository _squadRepository = squadRepository ?? throw new ArgumentNullException(nameof(squadRepository));
        private readonly IStringLocalizer<SquadResources> _localizer = localizer;
        private readonly IValidator<Squad> _validator = validator ?? throw new ArgumentNullException(nameof(validator));

        public async Task<Squad?> GetItemAsync(int id)
        {
            var squad = await _squadRepository.GetByIdAsync(id).ConfigureAwait(false);
            return squad ?? throw new KeyNotFoundException(_localizer[nameof(SquadResources.SquadNotFound)]);
        }

<<<<<<< HEAD
        public async Task<PagedResult<Squad>> GetListAsync(SquadFilter squadFilter)
=======
        public async Task CreateSquadAsync(string name, string description)
>>>>>>> 3f733450
        {
            squadFilter ??= new SquadFilter { Name = string.Empty };
            var result = await _squadRepository.GetListAsync(squadFilter).ConfigureAwait(false);
            if (result == null || !result.Result.Any())
            {
<<<<<<< HEAD
                throw new KeyNotFoundException(_localizer[nameof(SquadResources.SquadsNotFound)]);
=======
                throw new ArgumentException(_localizer[nameof(SquadResources.SquadCannotBeNull)]);
>>>>>>> 3f733450
            }
            return result;
        }

        public async Task<OperationResult> CreateAsync(Squad squad)
        {
            if (squad == null)
            {
                throw new ArgumentNullException(nameof(squad), _localizer[nameof(SquadResources.SquadCannotBeNull)]);
            }

<<<<<<< HEAD
            if (squad.Name?.Length > 50 || squad.Name?.Length < 3)
=======
            if (await _squadRepository.VerifyNameAlreadyExistsAsync(name).ConfigureAwait(false))
>>>>>>> 3f733450
            {
                throw new ArgumentException(_localizer[nameof(SquadResources.NameValidateLength)]);
            }

<<<<<<< HEAD
            var validationResult = await _validator.ValidateAsync(squad).ConfigureAwait(false);
            if (!validationResult.IsValid)
            {
                return OperationResult.InvalidData(validationResult);
            }
            if (await _squadRepository.VerifyNameAlreadyExistsAsync(squad.Name ?? string.Empty).ConfigureAwait(false))
            {
                return OperationResult.Conflict(_localizer[nameof(SquadResources.SquadNameAlreadyExists)]);
            }
            await _squadRepository.CreateAsync(squad).ConfigureAwait(false);
            return OperationResult.Complete();
        }

        public async Task<OperationResult> UpdateAsync(Squad squad)
=======
            var squad = new Squad
            {
                Id = Guid.NewGuid(),
                Name = name,
                Description = description
            };

            _squadRepository.Add(squad);
        }


        public Squad GetSquadById(Guid id)
>>>>>>> 3f733450
        {
            await _squadRepository.UpdateAsync(squad).ConfigureAwait(false);
            return OperationResult.Complete();
        }

        public async Task<OperationResult> DeleteAsync(int id)
        {
            if (!await _squadRepository.VerifySquadExistsAsync(id).ConfigureAwait(false))
            {
                return OperationResult.NotFound(_localizer[nameof(SquadResources.SquadNotFound)]);
            }
            await _squadRepository.DeleteAsync(id).ConfigureAwait(false);
            return OperationResult.Complete();
        }

        public async Task<bool> VerifySquadExistsAsync(int id)
        {
            if (await _squadRepository.VerifySquadExistsAsync(id).ConfigureAwait(false))
            {
                throw new ArgumentException(_localizer[nameof(SquadResources.SquadNameAlreadyExists)]);
            }
            return false;
        }

        public async Task<bool> VerifyNameAlreadyExistsAsync(string name)
        {
            if (string.IsNullOrEmpty(name))
            {
                throw new ArgumentException(_localizer[nameof(SquadResources.SquadCannotBeNull)]);
            }

<<<<<<< HEAD
            if (await _squadRepository.VerifyNameAlreadyExistsAsync(name).ConfigureAwait(false))
=======
            squad.Name = name;
            squad.Description = description;
            _squadRepository.Update(squad);
        }

        public IEnumerable<Squad> GetAllSquads(string name = null)
        {
            if (string.IsNullOrWhiteSpace(name))
>>>>>>> 3f733450
            {
                throw new ArgumentException(_localizer[nameof(SquadResources.SquadNameAlreadyExists)]);
            }
            return false;
        }

        public void DeleteSquad(Guid id)
        {
            var squad = _squadRepository.GetById(id);
            if (squad == null)
            {
                throw new KeyNotFoundException(_localizer[nameof(SquadResources.SquadNotFound)]);
            }
            _squadRepository.Delete(squad);
        }
    }
}<|MERGE_RESOLUTION|>--- conflicted
+++ resolved
@@ -5,10 +5,7 @@
 using Stellantis.ProjectName.Application.Interfaces.Repositories;
 using Stellantis.ProjectName.Application.Interfaces.Services;
 using Stellantis.ProjectName.Application.Models;
-<<<<<<< HEAD
 using Stellantis.ProjectName.Application.Models.Filters;
-=======
->>>>>>> 3f733450
 using Stellantis.ProjectName.Application.Resources;
 using Stellantis.ProjectName.Domain.Entities;
 
@@ -26,21 +23,13 @@
             return squad ?? throw new KeyNotFoundException(_localizer[nameof(SquadResources.SquadNotFound)]);
         }
 
-<<<<<<< HEAD
         public async Task<PagedResult<Squad>> GetListAsync(SquadFilter squadFilter)
-=======
-        public async Task CreateSquadAsync(string name, string description)
->>>>>>> 3f733450
         {
             squadFilter ??= new SquadFilter { Name = string.Empty };
             var result = await _squadRepository.GetListAsync(squadFilter).ConfigureAwait(false);
             if (result == null || !result.Result.Any())
             {
-<<<<<<< HEAD
                 throw new KeyNotFoundException(_localizer[nameof(SquadResources.SquadsNotFound)]);
-=======
-                throw new ArgumentException(_localizer[nameof(SquadResources.SquadCannotBeNull)]);
->>>>>>> 3f733450
             }
             return result;
         }
@@ -52,16 +41,11 @@
                 throw new ArgumentNullException(nameof(squad), _localizer[nameof(SquadResources.SquadCannotBeNull)]);
             }
 
-<<<<<<< HEAD
             if (squad.Name?.Length > 50 || squad.Name?.Length < 3)
-=======
-            if (await _squadRepository.VerifyNameAlreadyExistsAsync(name).ConfigureAwait(false))
->>>>>>> 3f733450
             {
                 throw new ArgumentException(_localizer[nameof(SquadResources.NameValidateLength)]);
             }
 
-<<<<<<< HEAD
             var validationResult = await _validator.ValidateAsync(squad).ConfigureAwait(false);
             if (!validationResult.IsValid)
             {
@@ -76,20 +60,6 @@
         }
 
         public async Task<OperationResult> UpdateAsync(Squad squad)
-=======
-            var squad = new Squad
-            {
-                Id = Guid.NewGuid(),
-                Name = name,
-                Description = description
-            };
-
-            _squadRepository.Add(squad);
-        }
-
-
-        public Squad GetSquadById(Guid id)
->>>>>>> 3f733450
         {
             await _squadRepository.UpdateAsync(squad).ConfigureAwait(false);
             return OperationResult.Complete();
@@ -121,18 +91,7 @@
                 throw new ArgumentException(_localizer[nameof(SquadResources.SquadCannotBeNull)]);
             }
 
-<<<<<<< HEAD
             if (await _squadRepository.VerifyNameAlreadyExistsAsync(name).ConfigureAwait(false))
-=======
-            squad.Name = name;
-            squad.Description = description;
-            _squadRepository.Update(squad);
-        }
-
-        public IEnumerable<Squad> GetAllSquads(string name = null)
-        {
-            if (string.IsNullOrWhiteSpace(name))
->>>>>>> 3f733450
             {
                 throw new ArgumentException(_localizer[nameof(SquadResources.SquadNameAlreadyExists)]);
             }
