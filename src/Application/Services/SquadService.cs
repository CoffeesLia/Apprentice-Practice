--- conflicted
+++ resolved
@@ -90,11 +90,7 @@
             {
                 return _squadRepository.GetAll();
             }
-<<<<<<< HEAD
             await _squadRepository.DeleteAsync(id).ConfigureAwait(false);
-=======
-            return _squadRepository.GetAll().Where(s => s.Name.Contains(name, StringComparison.OrdinalIgnoreCase));
->>>>>>> 1ad616c7
         }
 
     }
