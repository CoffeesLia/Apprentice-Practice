﻿using System;
using System.Collections.Generic;
using System.Linq;
using Microsoft.Extensions.Localization;
using Stellantis.ProjectName.Application.Interfaces.Repositories;
using Stellantis.ProjectName.Application.Interfaces.Services;
using Stellantis.ProjectName.Application.Resources;
using Stellantis.ProjectName.Domain.Entities;
using Stellantis.ProjectName.Domain.Entity;

namespace Stellantis.ProjectName.Application.Services
{
    public class SquadService : ISquadService
    {
        private readonly ISquadRepository _squadRepository;
        private readonly IStringLocalizer<SquadResources> _localizer;

        public SquadService(ISquadRepository squadRepository, IStringLocalizer<SquadResources> localizer)
        {
            _squadRepository = squadRepository;
            _localizer = localizer;
        }

        public void CreateSquad(string name, string description)
        {
            if (string.IsNullOrWhiteSpace(name))
            {
                throw new ArgumentException(_localizer[nameof(SquadResources.SquadNameRequired)]);
            }
            if (string.IsNullOrWhiteSpace(description))
            {
                throw new ArgumentException(_localizer[nameof(SquadResources.SquadDescriptionRequired)]);
            }

            var existingSquad = _squadRepository.GetByName(name);
            if (existingSquad != null)
            {
                throw new InvalidOperationException(_localizer[nameof(SquadResources.SquadNameAlreadyExists)]);
            }
            var squad = new EntitySquad
            {
                Id = Guid.NewGuid(),
                Name = name,
                Description = description
            };
            _squadRepository.Add(squad);
        }

        public EntitySquad GetSquadById(Guid id)
        {
            var squad = _squadRepository.GetById(id);
            if (squad == null)
            {
                throw new KeyNotFoundException(_localizer[nameof(SquadResources.SquadNotFound)]);
            }
            return squad;
        }

        public void UpdateSquad(Guid id, string name, string description)
        {
            if (string.IsNullOrWhiteSpace(name))
            {
                throw new ArgumentException(_localizer[nameof(SquadResources.SquadNameRequired)]);
            }
            if (string.IsNullOrWhiteSpace(description))
            {
                throw new ArgumentException(_localizer[nameof(SquadResources.SquadDescriptionRequired)]);
            }

            var squad = _squadRepository.GetById(id);
            if (squad == null)
            {
                throw new KeyNotFoundException(_localizer[nameof(SquadResources.SquadNotFound)]);
            }

            var existingSquad = _squadRepository.GetByName(name);
            if (existingSquad != null && existingSquad.Id != id)
            {
                throw new InvalidOperationException(_localizer[nameof(SquadResources.SquadNameAlreadyExists)]);
            }

            squad.Name = name;
            squad.Description = description;
            _squadRepository.Update(squad);
        }

        public IEnumerable<EntitySquad> GetAllSquads(string name = null)
        {
            if (string.IsNullOrWhiteSpace(name))
            {
                return _squadRepository.GetAll();
            }
<<<<<<< HEAD
            return _squadRepository.GetAll().Where(s => s.Name.Contains(name, StringComparison.OrdinalIgnoreCase));
=======
            await _squadRepository.DeleteAsync(id).ConfigureAwait(false);
>>>>>>> ee4e20ad
        }

    }
}<|MERGE_RESOLUTION|>--- conflicted
+++ resolved
@@ -90,11 +90,7 @@
             {
                 return _squadRepository.GetAll();
             }
-<<<<<<< HEAD
-            return _squadRepository.GetAll().Where(s => s.Name.Contains(name, StringComparison.OrdinalIgnoreCase));
-=======
             await _squadRepository.DeleteAsync(id).ConfigureAwait(false);
->>>>>>> ee4e20ad
         }
 
     }
