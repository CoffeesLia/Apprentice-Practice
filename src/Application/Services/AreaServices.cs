using FluentValidation;
using Microsoft.Extensions.Localization;
using Stellantis.ProjectName.Application.Interfaces;
using Stellantis.ProjectName.Application.Interfaces.Repositories;
using Stellantis.ProjectName.Application.Interfaces.Services;
using Stellantis.ProjectName.Application.Models;
using Stellantis.ProjectName.Application.Models.Filters;
using Stellantis.ProjectName.Application.Resources;
using Stellantis.ProjectName.Domain.Entities;

namespace Stellantis.ProjectName.Application.Services
{
    public class AreaService(IUnitOfWork unitOfWork, IStringLocalizerFactory localizerFactory, IValidator<Area> validator)
        : EntityServiceBase<Area>(unitOfWork, localizerFactory, validator), IAreaService
    {
        private IStringLocalizer localizer => localizerFactory.Create(typeof(AreaResources));
        protected override IAreaRepository Repository => UnitOfWork.AreaRepository;

        public override async Task<OperationResult> CreateAsync(Area item)
        {
            ArgumentNullException.ThrowIfNull(item);

            var validationResult = await Validator.ValidateAsync(item).ConfigureAwait(false);
            if (!validationResult.IsValid)
            {
                return OperationResult.InvalidData(validationResult);
            }
            if (!await IsAreaNameUniqueAsync(item.Name).ConfigureAwait(false))
            {
                return OperationResult.Conflict(localizer[nameof(AreaResources.AlreadyExists)]);
            }
            return await base.CreateAsync(item).ConfigureAwait(false);
        }

        public async Task<PagedResult<Area>> GetListAsync(AreaFilter areaFilter)
        {
            areaFilter ??= new AreaFilter();
            return await Repository.GetListAsync(areaFilter).ConfigureAwait(false);
        }

        public override async Task<OperationResult> DeleteAsync(int id)
        {
            if (await Repository.VerifyAplicationsExistsAsync(id).ConfigureAwait(false))
            {
                return OperationResult.Conflict(localizer[nameof(AreaResources.Undeleted)]);
            }
            return await base.DeleteAsync(id).ConfigureAwait(false);
        }

        public new async Task<OperationResult> GetItemAsync(int id)
        {
            var area = await Repository.GetByIdAsync(id).ConfigureAwait(false);
            return area != null
                ? OperationResult.Complete()
                : OperationResult.NotFound(localizer[nameof(ServiceResources.NotFound)]);
        }


        public async Task<bool> IsAreaNameUniqueAsync(string name, int? id = null)
        {
            var filter = new AreaFilter { Name = name };
            var areas = await GetListAsync(filter).ConfigureAwait(false);

            if (areas == null || areas.Result == null)
            {
                return true; 
            }

            return !areas.Result.Any(a => a.Id != id);
        }

<<<<<<< HEAD
        public static Task<OperationResult> UpdateAsync(GitRepo item, string v)
=======
        public override async Task<OperationResult> UpdateAsync(Area area)
>>>>>>> c8141c7b
        {
            ArgumentNullException.ThrowIfNull(area);

            var validationResult = await Validator.ValidateAsync(area).ConfigureAwait(false);
            if (!validationResult.IsValid)
            {
                return OperationResult.InvalidData(validationResult);
            }

            var existingArea = await Repository.GetByIdAsync(area.Id).ConfigureAwait(false);
            if (existingArea == null)
            {
                return OperationResult.NotFound(localizer[nameof(AreaResources.NotFound)]);
            }

            if (await Repository.VerifyNameAlreadyExistsAsync(area.Name).ConfigureAwait(false))
            {
                return OperationResult.Conflict(localizer[nameof(AreaResources.AlreadyExists)]);
            }
            return await base.UpdateAsync(area).ConfigureAwait(false);
        }
    }
}<|MERGE_RESOLUTION|>--- conflicted
+++ resolved
@@ -69,11 +69,7 @@
             return !areas.Result.Any(a => a.Id != id);
         }
 
-<<<<<<< HEAD
-        public static Task<OperationResult> UpdateAsync(GitRepo item, string v)
-=======
         public override async Task<OperationResult> UpdateAsync(Area area)
->>>>>>> c8141c7b
         {
             ArgumentNullException.ThrowIfNull(area);
 
