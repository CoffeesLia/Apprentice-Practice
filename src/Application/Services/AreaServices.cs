--- conflicted
+++ resolved
@@ -20,11 +20,6 @@
         : EntityServiceBase<Area>(unitOfWork, localizerFactory, validator), IAreaService
     {
         private IStringLocalizer _localizer => localizerFactory.Create(typeof(AreaResources));
-<<<<<<< HEAD
-
-=======
-        
->>>>>>> 709a5916
         protected override IAreaRepository Repository => UnitOfWork.AreaRepository;
 
         public override async Task<OperationResult> CreateAsync(Area item)
@@ -49,7 +44,6 @@
             return await Repository.GetListAsync(filter).ConfigureAwait(false);
         }
 
-<<<<<<< HEAD
         public async Task<OperationResult> UpdateAreaAsync(Area area)
         {
             ArgumentNullException.ThrowIfNull(area);
@@ -66,18 +60,19 @@
         }
 
         public override async Task <OperationResult> DeleteAsync(int id)
-=======
+        {
+            if(await Repository.VerifyAplicationsExistsAsync(id).ConfigureAwait(false)) 
+            {
+                return OperationResult.Conflict(_localizer[nameof(AreaResources.Undeleted)]);
+            }
+            return await base.DeleteAsync(id).ConfigureAwait(false);
+        }
+
         public async Task<OperationResult> GetItemAsync(int id)
->>>>>>> 709a5916
         {
             return await Repository.GetByIdAsync(id).ConfigureAwait(false) is Area area
                 ? OperationResult.Complete()
                 : OperationResult.NotFound(_localizer[nameof(AreaResources.NotFound)]);
         }
-<<<<<<< HEAD
-=======
-
-
->>>>>>> 709a5916
     }
 }