--- conflicted
+++ resolved
@@ -17,7 +17,10 @@
         private readonly IStringLocalizer _localizer = localizerFactory.Create(typeof(KnowledgeResource));
         protected override IKnowledgeRepository Repository =>
             UnitOfWork.KnowledgeRepository;
-        // Criação da associação
+
+        // métodos herdados de EntityServiceBase
+
+        // valida os dados; varifica se já existe associação; busca membro e aplicação; garante que os dois pertencem ao mesmo squad
         public override async Task<OperationResult> CreateAsync(Knowledge item)
         {
             ArgumentNullException.ThrowIfNull(item);
@@ -39,11 +42,39 @@
                 return OperationResult.Conflict(_localizer[nameof(KnowledgeResource.AssociationAlreadyExists)]);
 
             var squad = await UnitOfWork.SquadRepository.GetByIdAsync(member.SquadId).ConfigureAwait(false);
+
+            var associatedSquads = new List<Squad>();
+            if (item.AssociatedSquadIds != null && item.AssociatedSquadIds.Count > 0)
+            {
+                foreach (var squadId in item.AssociatedSquadIds.Distinct())
+                {
+                    var squadEntity = await UnitOfWork.SquadRepository.GetByIdAsync(squadId).ConfigureAwait(false);
+                    if (squadEntity != null && !associatedSquads.Any(s => s.Id == squadEntity.Id))
+                        associatedSquads.Add(squadEntity);
+                }
+            }
+            if (squad != null && !associatedSquads.Any(s => s.Id == squad.Id))
+                associatedSquads.Add(squad);
+
+            var associatedApplications = new List<ApplicationData>();
+            if (item.AssociatedApplicationIds != null && item.AssociatedApplicationIds.Count > 0)
+            {
+                foreach (var appId in item.AssociatedApplicationIds.Distinct())
+                {
+                    var appEntity = await UnitOfWork.ApplicationDataRepository.GetByIdAsync(appId).ConfigureAwait(false);
+                    if (appEntity != null && !associatedApplications.Any(a => a.Id == appEntity.Id))
+                        associatedApplications.Add(appEntity);
+                }
+            }
+            if (application != null && !associatedApplications.Any(a => a.Id == application.Id))
+                associatedApplications.Add(application);
 
             item.SquadId = member.SquadId;
             item.Squad = squad!;
             item.Member = member;
             item.Application = application;
+            item.AssociatedSquads = associatedSquads;
+            item.AssociatedApplications = associatedApplications;
 
             await Repository.CreateAssociationAsync(item.MemberId, item.ApplicationId, item.SquadId).ConfigureAwait(false);
 
@@ -51,7 +82,6 @@
             return await base.CreateAsync(created ?? item).ConfigureAwait(false);
         }
 
-        // Atualização da associação
         public override async Task<OperationResult> UpdateAsync(Knowledge item)
         {
             ArgumentNullException.ThrowIfNull(item);
@@ -64,13 +94,7 @@
             if (existing == null)
                 return OperationResult.NotFound(_localizer[nameof(KnowledgeResource.AssociationNotFound)]);
 
-<<<<<<< HEAD
-            if (existing.ApplicationId == item.ApplicationId)
-                return OperationResult.Complete();
-
-=======
             // Validação: associação passada não pode ser editada
->>>>>>> b910a0de
             var member = await UnitOfWork.MemberRepository.GetByIdAsync(existing.MemberId).ConfigureAwait(false);
             var application = await UnitOfWork.ApplicationDataRepository.GetByIdAsync(existing.ApplicationId).ConfigureAwait(false);
 
@@ -81,8 +105,8 @@
                 return OperationResult.Conflict(_localizer[nameof(KnowledgeResource.CannotEditOrRemovePastAssociation)]);
 
             var performingUser = await UnitOfWork.MemberRepository.GetByIdAsync(item.Id).ConfigureAwait(false);
-            // if (performingUser == null || !performingUser.SquadLeader)
-             // return OperationResult.Conflict(_localizer[nameof(KnowledgeResource.OnlySquadLeaderRemove)]);
+            if (performingUser == null || !performingUser.SquadLeader)
+                return OperationResult.Conflict(_localizer[nameof(KnowledgeResource.OnlySquadLeaderRemove)]);
 
             if (member.SquadId != performingUser.SquadId || application.SquadId != performingUser.SquadId)
                 return OperationResult.Conflict(_localizer[nameof(KnowledgeResource.OnlyPossibleRemoveIfBelongToTheLeadersSquad)]);
@@ -96,8 +120,6 @@
             existing.ApplicationId = item.ApplicationId;
 
             var squad = await UnitOfWork.SquadRepository.GetByIdAsync(member.SquadId).ConfigureAwait(false);
-<<<<<<< HEAD
-=======
             var associatedSquads = existing.AssociatedSquads?.ToList() ?? new List<Squad>();
             if (item.AssociatedSquadIds != null && item.AssociatedSquadIds.Count > 0)
             {
@@ -133,7 +155,6 @@
                 associatedApplications.Add(newApplication);
             existing.AssociatedApplications = associatedApplications;
 
->>>>>>> b910a0de
             existing.SquadId = member.SquadId;
             existing.Squad = squad!;
             existing.Member = member;
@@ -148,9 +169,11 @@
             if (knowledge == null)
                 return OperationResult.NotFound(_localizer[nameof(KnowledgeResource.AssociationNotFound)]);
 
+            // retorna os dados relevantas, caso necesário
             return OperationResult.Complete(_localizer[nameof(KnowledgeResource.AssociationFound)]);
         }
 
+        // remove uma associação pelo ID; busca a associação, caso não exista, rertorna erro; se existir, remove 
         public override async Task<OperationResult> DeleteAsync(int id)
         {
             var item = await Repository.GetByIdAsync(id).ConfigureAwait(false);
@@ -163,13 +186,10 @@
             if (member == null || application == null)
                 return OperationResult.NotFound(_localizer[nameof(KnowledgeResource.MemberApplicationNotFound)]);
 
-<<<<<<< HEAD
-=======
             // Validação: associação passada não pode ser removida
             if (member.SquadId != item.SquadId || application.SquadId != item.SquadId)
                 return OperationResult.Conflict(_localizer[nameof(KnowledgeResource.CannotEditOrRemovePastAssociation)]);
 
->>>>>>> b910a0de
             var performingUser = await UnitOfWork.MemberRepository.GetByIdAsync(item.Id).ConfigureAwait(false);
             if (performingUser == null || performingUser.Role != "SquadLeader")
                 return OperationResult.Conflict(_localizer[nameof(KnowledgeResource.OnlySquadLeaderRemove)]);
