﻿using FluentValidation;
using Microsoft.Extensions.Localization;
using Stellantis.ProjectName.Application.Interfaces;
using Stellantis.ProjectName.Application.Interfaces.Repositories;
using Stellantis.ProjectName.Application.Interfaces.Services;
using Stellantis.ProjectName.Application.Models;
using Stellantis.ProjectName.Application.Models.Filters;
using Stellantis.ProjectName.Application.Resources;
using Stellantis.ProjectName.Domain.Entities;

namespace Stellantis.ProjectName.Application.Services
{
    public class GitRepoService(IUnitOfWork unitOfWork, IStringLocalizerFactory localizerFactory, IValidator<GitRepo> validator) : EntityServiceBase<GitRepo>(unitOfWork, localizerFactory, validator), IGitRepoService
    {
        private new IStringLocalizer Localizer => localizerFactory.Create(typeof(GitResource));
        private readonly IStringLocalizerFactory localizerFactory = localizerFactory;

        protected override IGitRepoRepository Repository => UnitOfWork.GitRepoRepository;

        public override async Task<OperationResult> CreateAsync(GitRepo item)
        {
            ArgumentNullException.ThrowIfNull(item);

            var validationResult = await Validator.ValidateAsync(item).ConfigureAwait(false);

            if (!validationResult.IsValid)
            {
                return OperationResult.InvalidData(validationResult);
            }
 
            if (await Repository.VerifyUrlAlreadyExistsAsync(item.Url).ConfigureAwait(false))
            {
                throw new InvalidOperationException(Localizer[nameof(GitResource.ExistentRepositoryUrl)]);
            }

            return await base.CreateAsync(item).ConfigureAwait(false);
        }

        public async Task<bool> VerifyAplicationsExistsAsync(int id)
        {
            return await Repository.GetByIdAsync(id).ConfigureAwait(false) != null;
        }

        public new async Task<OperationResult> GetItemAsync(int id)
        {
            var responsible = await Repository.GetByIdAsync(id).ConfigureAwait(false);
            return responsible != null
<<<<<<< HEAD
             ? OperationResult.Complete()
                : OperationResult.NotFound(Localizer[nameof(ServiceResources.NotFound)]);
=======
                ? OperationResult.Complete()
                : OperationResult.NotFound(Localizer[nameof(GitResource.RepositoryNotFound)]);
>>>>>>> b1226b0c
        }
        public override async Task<OperationResult> UpdateAsync(GitRepo item)
        {
            ArgumentNullException.ThrowIfNull(item);

            var existingRepo = await Repository.GetByIdAsync(item.Id).ConfigureAwait(false);
            if (existingRepo == null)
            {
                return OperationResult.NotFound(Localizer[nameof(GitResource.RepositoryNotFound)]);
            }

            var validationResult = await Validator.ValidateAsync(item).ConfigureAwait(false);
            if (!validationResult.IsValid)
            {
                return OperationResult.InvalidData(validationResult);
            }

            if (await Repository.VerifyUrlAlreadyExistsAsync(item.Url).ConfigureAwait(false) && existingRepo.Url != item.Url)
            {
                return OperationResult.Conflict(Localizer[nameof(GitResource.ExistentRepositoryUrl)]);
            }

            existingRepo.Name = item.Name;
            existingRepo.Description = item.Description;
            existingRepo.Url = item.Url;
            existingRepo.ApplicationId = item.ApplicationId;

            return await base.UpdateAsync(existingRepo).ConfigureAwait(false);
        }

        public async Task<PagedResult<GitRepo>> GetListAsync(GitRepoFilter gitRepoFilter)
        {
            gitRepoFilter ??= new GitRepoFilter
            {
                Name = string.Empty,
                Description = string.Empty,
                Url = new Uri($"http://example.com"),
            };
            return await UnitOfWork.GitRepoRepository.GetListAsync(gitRepoFilter).ConfigureAwait(false);
        }

        public override async Task<OperationResult> DeleteAsync(int id)
        {
            var item = await Repository.GetByIdAsync(id).ConfigureAwait(false);
            if (item == null)
            {
                return OperationResult.NotFound(Localizer[nameof(GitResource.RepositoryNotFound)]);
            }
            return await base.DeleteAsync(item).ConfigureAwait(false);
        }
    }
}
<|MERGE_RESOLUTION|>--- conflicted
+++ resolved
@@ -45,13 +45,8 @@
         {
             var responsible = await Repository.GetByIdAsync(id).ConfigureAwait(false);
             return responsible != null
-<<<<<<< HEAD
-             ? OperationResult.Complete()
-                : OperationResult.NotFound(Localizer[nameof(ServiceResources.NotFound)]);
-=======
                 ? OperationResult.Complete()
                 : OperationResult.NotFound(Localizer[nameof(GitResource.RepositoryNotFound)]);
->>>>>>> b1226b0c
         }
         public override async Task<OperationResult> UpdateAsync(GitRepo item)
         {
