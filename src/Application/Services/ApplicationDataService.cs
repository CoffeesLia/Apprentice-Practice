﻿using System;
using System.Collections.Generic;
using System.Linq;
using System.Text;
using System.Threading.Tasks;
using FluentValidation;
using FluentValidation.Results;
using Microsoft.Extensions.Localization;
using Stellantis.ProjectName.Application.Interfaces;
using Stellantis.ProjectName.Application.Interfaces.Repositories;
using Stellantis.ProjectName.Application.Interfaces.Services;
using Stellantis.ProjectName.Application.Models;
using Stellantis.ProjectName.Application.Models.Filters;
using Stellantis.ProjectName.Application.Resources;
using Stellantis.ProjectName.Domain.Entities;

namespace Stellantis.ProjectName.Application.Services
{
    public class ApplicationDataService(IUnitOfWork unitOfWork, IStringLocalizerFactory localizerFactory, IValidator<ApplicationData> validator)
        : EntityServiceBase<ApplicationData>(unitOfWork, localizerFactory, validator), IApplicationDataService
    {
        private IStringLocalizer localizer => localizerFactory.Create(typeof(ApplicationDataResources));

        protected override IApplicationDataRepository Repository =>
            UnitOfWork.ApplicationDataRepository;

        public async Task<bool> IsAreaNameUniqueAsync(string name, int? id = null)
        {
            var filter = new ApplicationFilter { Name = name};
            var applicationData = await GetListAsync(filter).ConfigureAwait(false);
            return !applicationData.Result.Any(a => a.Id != id);
        }

        public async Task<PagedResult<ApplicationData>> GetListAsync(ApplicationFilter applicationFilter)
        {
            return await Repository.GetListAsync(applicationFilter).ConfigureAwait(false);
        }

        public override async Task<OperationResult> CreateAsync(ApplicationData item)
        {
            ArgumentNullException.ThrowIfNull(item);

            var validationResult = await Validator.ValidateAsync(item).ConfigureAwait(false);
            if (!validationResult.IsValid)
            {
                return OperationResult.InvalidData(validationResult);
            }
            if (string.IsNullOrEmpty(item.Name))
            {
                return OperationResult.Conflict(localizer[nameof(ApplicationDataResources.NameRequired)]);
            }
            if (!await IsAreaNameUniqueAsync(item.Name).ConfigureAwait(false))
            {
                return OperationResult.Conflict(localizer[nameof(ApplicationDataResources.AlreadyExists)]);
            }
            return await base.CreateAsync(item).ConfigureAwait(false);
        }

<<<<<<< HEAD

<<<<<<< Updated upstream
        }
=======
        public override async Task<OperationResult> UpdateAsync(ApplicationData item)
        {
            ArgumentNullException.ThrowIfNull(item);

            var validationResult = await Validator.ValidateAsync(item).ConfigureAwait(false);

            if (!validationResult.IsValid)
            {
                return OperationResult.InvalidData(validationResult);
            }
            if (string.IsNullOrEmpty(item.Name))
            {
                return OperationResult.Conflict(localizer[nameof(ApplicationDataResources.NameRequired)]);
            }
            if (!await IsAreaNameUniqueAsync(item.Name).ConfigureAwait(false))
            {
                return OperationResult.Conflict(localizer[nameof(ApplicationDataResources.AlreadyExists)]);
            }
            return await base.UpdateAsync(item).ConfigureAwait(false);
        }

>>>>>>> Stashed changes
=======
        public new async Task<OperationResult> GetItemAsync(int id)
        {
            var applicationData = await Repository.GetByIdAsync(id).ConfigureAwait(false);
            if (applicationData == null)
            {
                return OperationResult.NotFound(localizer[nameof(ApplicationDataResources.ApplicationNotFound)]);
            }
            var result = new
            {
                applicationData.Name,
                applicationData.Area
            };
            return OperationResult.Complete(result.ToString());
        }

>>>>>>> 6e242fe5
    }
}<|MERGE_RESOLUTION|>--- conflicted
+++ resolved
@@ -40,6 +40,7 @@
         {
             ArgumentNullException.ThrowIfNull(item);
 
+
             var validationResult = await Validator.ValidateAsync(item).ConfigureAwait(false);
             if (!validationResult.IsValid)
             {
@@ -53,52 +54,14 @@
             {
                 return OperationResult.Conflict(localizer[nameof(ApplicationDataResources.AlreadyExists)]);
             }
+
+            var area = await UnitOfWork.AreaRepository.GetByIdAsync(item.AreaId).ConfigureAwait(false);
+         
+            item.Area = area;
+
             return await base.CreateAsync(item).ConfigureAwait(false);
+
+
         }
-
-<<<<<<< HEAD
-
-<<<<<<< Updated upstream
-        }
-=======
-        public override async Task<OperationResult> UpdateAsync(ApplicationData item)
-        {
-            ArgumentNullException.ThrowIfNull(item);
-
-            var validationResult = await Validator.ValidateAsync(item).ConfigureAwait(false);
-
-            if (!validationResult.IsValid)
-            {
-                return OperationResult.InvalidData(validationResult);
-            }
-            if (string.IsNullOrEmpty(item.Name))
-            {
-                return OperationResult.Conflict(localizer[nameof(ApplicationDataResources.NameRequired)]);
-            }
-            if (!await IsAreaNameUniqueAsync(item.Name).ConfigureAwait(false))
-            {
-                return OperationResult.Conflict(localizer[nameof(ApplicationDataResources.AlreadyExists)]);
-            }
-            return await base.UpdateAsync(item).ConfigureAwait(false);
-        }
-
->>>>>>> Stashed changes
-=======
-        public new async Task<OperationResult> GetItemAsync(int id)
-        {
-            var applicationData = await Repository.GetByIdAsync(id).ConfigureAwait(false);
-            if (applicationData == null)
-            {
-                return OperationResult.NotFound(localizer[nameof(ApplicationDataResources.ApplicationNotFound)]);
-            }
-            var result = new
-            {
-                applicationData.Name,
-                applicationData.Area
-            };
-            return OperationResult.Complete(result.ToString());
-        }
-
->>>>>>> 6e242fe5
     }
 }